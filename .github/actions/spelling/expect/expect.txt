aabbcc
ABANDONFONT
abbcc
ABCDEFGHIJKLMNOPQRSTUVWXY
abgr
abi
ABORTIFHUNG
ACCESSTOKEN
acidev
ACIOSS
ACover
actctx
ACTCTXW
activatable
ADDALIAS
ADDREF
ADDSTRING
ADDTOOL
AEnd
AFew
AFill
AFX
AHelper
ahz
AImpl
AInplace
ALIGNRIGHT
allocing
allocs
alpc
ALTERNATENAME
ALTF
ALTNUMPAD
ALWAYSTIP
amd
ansicpg
ANSISYS
ANSISYSRC
ANSISYSSC
antialiasing
ANull
anycpu
APARTMENTTHREADED
APCs
APIENTRY
apiset
APPBARDATA
appcontainer
appium
appletname
applets
applicationmodel
APPLMODAL
appmodel
APPWINDOW
APrep
apsect
APSTUDIO
archeologists
argb
ARRAYSIZE
ARROWKEYS
asan
ASBSET
ASDF
asdfghjkl
ASetting
ASingle
asmx
ASYNCWINDOWPOS
atch
ATest
ATTRCOLOR
aumid
Authenticode
AUTOBUDDY
AUTOCHECKBOX
autohide
AUTOHSCROLL
automagically
autopositioning
AUTORADIOBUTTON
autoscrolling
Autowrap
AVerify
AVX
awch
azzle
backgrounded
Backgrounder
backgrounding
backported
backstory
barbaz
Batang
Bazz
BBDM
bbwe
bcount
bcx
bcz
BEFOREPARENT
beginthread
bgfx
bgidx
Bgk
BGR
bgra
BHID
bigobj
binplace
binplaced
bitcoin
bitcrazed
bitflag
bitmask
BITOPERATION
bitsets
BKCOLOR
BKGND
Bksp
Blt
BLUESCROLL
BODGY
BOLDFONT
BOOLIFY
bools
Bopomofo
Borland
BOTTOMLEFT
BOTTOMRIGHT
boutput
boxheader
BPBF
bpp
BPPF
branchconfig
brandings
Browsable
Bspace
bstr
BTNFACE
bufferout
buffersize
buflen
buildtransitive
BUILDURI
burriter
BValue
bytebuffer
cac
cacafire
capslock
CARETBLINKINGENABLED
CARRIAGERETURN
cascadia
castsi
catid
cazamor
CBash
cbiex
CBN
CBoolean
cbt
cbuffer
CCCBB
cch
CCHAR
cci
CCmd
ccolor
CCom
CComp
CConsole
CConversion
CCRT
cdd
CDeclaration
CEdit
CELLSIZE
cfae
cfie
cfiex
cfte
CFuzz
cgscrn
chafa
changelist
chaof
charinfo
CHARSETINFO
chh
chk
CHT
Cic
CLA
Clcompile
CLE
cleartype
CLICKACTIVE
clickdown
clipbrd
CLIPCHILDREN
CLIPSIBLINGS
closetest
cloudconsole
cls
CLSCTX
clsids
CLUSTERMAP
cmatrix
cmder
CMDEXT
cmh
CMOUSEBUTTONS
cmpeq
cmt
cmw
cmyk
CNL
cnt
CNTRL
Codeflow
codepage
codepath
codepoints
coinit
COLLECTIONURI
colorizing
COLORMATRIX
COLORREFs
colorschemes
colorspaces
colorspec
colortable
colortbl
colortest
colortool
COLR
combaseapi
comctl
COMDAT
commandline
commctrl
commdlg
COMMITID
componentization
conapi
conareainfo
conattrs
conbufferout
concfg
conclnt
concretizations
conddkrefs
condrv
conechokey
conemu
configurability
conhost
conime
conimeinfo
conintegrity
conintegrityuwp
coninteractivitybase
coninteractivityonecore
coninteractivitywin
conio
coniosrv
CONKBD
conlibk
conmsgl
CONNECTINFO
CONOUT
conprops
conpropsp
conpty
conptylib
conserv
consoleapi
CONSOLECONTROL
CONSOLEENDTASK
consolegit
consolehost
CONSOLEIME
consoleinternal
Consoleroot
CONSOLESETFOREGROUND
consoletaeftemplates
consoleuwp
Consolewait
CONSOLEWINDOWOWNER
consrv
constexprable
constness
contentfiles
conterm
contsf
contypes
convarea
conwinuserrefs
coordnew
COPYCOLOR
CORESYSTEM
cotaskmem
countof
CPG
cpinfo
CPINFOEX
CPLINFO
cplusplus
CPPCORECHECK
cppcorecheckrules
cpprest
cpprestsdk
cppwinrt
CProc
cpx
CREATESCREENBUFFER
CREATESTRUCT
CREATESTRUCTW
cred
crisman
CRLFs
crloew
Crt
CRTLIBS
csbi
csbiex
CSHORT
Cspace
csrmsg
CSRSS
csrutil
cstyle
CSwitch
CTerminal
CText
ctl
ctlseqs
CTRLEVENT
CTRLFREQUENCY
CTRLKEYSHORTCUTS
CTRLVOLUME
Ctxt
CUF
cupxy
CURRENTFONT
currentmode
CURRENTPAGE
CURSORCOLOR
CURSORSIZE
CURSORTYPE
CUsers
CUU
Cwa
cwch
CXFRAME
CXFULLSCREEN
CXHSCROLL
CXMIN
CXPADDEDBORDER
CXSIZE
CXSMICON
CXVIRTUALSCREEN
CXVSCROLL
CYFRAME
CYFULLSCREEN
CYHSCROLL
CYMIN
CYPADDEDBORDER
CYSIZE
CYSIZEFRAME
CYSMICON
CYVIRTUALSCREEN
CYVSCROLL
dai
DATABLOCK
DBatch
dbcs
DBCSCHAR
DBCSFONT
dbg
DBGALL
DBGCHARS
DBGFONTS
DBGOUTPUT
dbh
dblclk
DBlob
DColor
DCOLORVALUE
dcommon
dcompile
dcompiler
DComposition
dde
DDESHARE
DDevice
DEADCHAR
dealloc
Debian
debugtype
DECAC
DECALN
DECANM
DECARM
DECAUPSS
DECAWM
DECBKM
DECCARA
DECCKM
DECCKSR
DECCOLM
DECCRA
DECCTR
DECDHL
decdld
DECDMAC
DECDWL
DECEKBD
DECERA
DECFRA
DECID
DECINVM
DECKPAM
DECKPM
DECKPNM
DECLRMM
<<<<<<< HEAD
=======
DECMSR
>>>>>>> 282c5837
DECNKM
DECNRCM
DECOM
DECPCTERM
DECPS
DECRARA
DECRC
DECREQTPARM
DECRLM
DECRPM
DECRQM
DECRQSS
DECRQTSR
decrst
DECSACE
DECSASD
DECSC
DECSCA
DECSCNM
DECSCPP
DECSCUSR
DECSED
DECSEL
DECSERA
DECSET
DECSLPP
DECSLRM
DECSMKR
DECSR
DECSTBM
DECSTGLT
DECSTR
DECSWL
DECTCEM
DECXCPR
DEFAPP
DEFAULTBACKGROUND
DEFAULTFOREGROUND
defaultsettings
DEFAULTTONEAREST
DEFAULTTONULL
DEFAULTTOPRIMARY
defectdefs
DEFERERASE
deff
DEFFACE
defing
DEFPUSHBUTTON
defterm
DELAYLOAD
DELETEONRELEASE
Delt
demoable
depersist
deprioritized
deserializers
desktopwindowxamlsource
DESTINATIONNAME
devicecode
Dext
DFactory
DFF
dhandler
dialogbox
directio
DIRECTX
DISABLEDELAYEDEXPANSION
DISABLENOSCROLL
DISPLAYATTRIBUTE
DISPLAYATTRIBUTEPROPERTY
DISPLAYCHANGE
distro
dlg
DLGC
DLLGETVERSIONPROC
dllinit
dllmain
DLLVERSIONINFO
DLOAD
DLOOK
dmp
DONTCARE
doskey
dotnet
DPG
DPIAPI
DPICHANGE
DPICHANGED
DPIs
dpix
dpiy
dpnx
DRAWFRAME
DRAWITEM
DRAWITEMSTRUCT
drcs
DROPFILES
drv
DSBCAPS
DSBLOCK
DSBPLAY
DSBUFFERDESC
DSBVOLUME
dsm
dsound
DSSCL
DSwap
DTest
DTTERM
DUMMYUNIONNAME
dup'ed
dvi
dwl
DWLP
dwm
dwmapi
DWORDs
dwrite
dxgi
dxgidwm
dxguid
dxinterop
dxsm
dxttbmp
Dyreen
EASTEUROPE
ECH
echokey
ecount
ECpp
ect
Edgium
EDITKEYS
EDITTEXT
EDITUPDATE
edputil
Efast
EHsc
EINS
EJO
ELEMENTNOTAVAILABLE
elems
emacs
EMPTYBOX
enabledelayedexpansion
endptr
endregion
ENTIREBUFFER
entrypoints
ENU
ENUMLOGFONT
ENUMLOGFONTEX
enumranges
eplace
EPres
EQU
ERASEBKGND
etcoreapp
ETW
EUDC
EVENTID
eventing
everytime
evflags
evt
execd
executionengine
exemain
EXETYPE
exeuwp
exewin
exitwin
expectedinput
EXPUNGECOMMANDHISTORY
EXSTYLE
EXTENDEDEDITKEY
EXTKEY
EXTTEXTOUT
facename
FACENODE
FACESIZE
FAILIFTHERE
fastlink
fcharset
fdw
fesb
FFDE
FFrom
fgbg
FGCOLOR
FGHIJ
fgidx
FGs
FILEDESCRIPTION
FILESUBTYPE
FILESYSPATH
fileurl
FILEW
FILLATTR
FILLCONSOLEOUTPUT
FILTERONPASTE
FINDCASE
FINDDLG
FINDDOWN
FINDSTRINGEXACT
FINDUP
FIter
FIXEDCONVERTED
FIXEDFILEINFO
Flg
flyout
fmodern
fmtarg
fmtid
FOLDERID
FONTCHANGE
fontdlg
FONTENUMDATA
FONTENUMPROC
FONTFACE
FONTFAMILY
FONTHEIGHT
fontinfo
FONTOK
FONTSIZE
FONTSTRING
fonttbl
FONTTYPE
FONTWEIGHT
FONTWIDTH
FONTWINDOW
fooo
FORCEOFFFEEDBACK
FORCEONFEEDBACK
framebuffer
FRAMECHANGED
fre
frontends
fsanitize
Fscreen
FSCTL
FSINFOCLASS
fte
Ftm
Fullscreens
fullwidth
FUNCTIONCALL
fuzzer
fuzzmain
fuzzmap
fuzzwrapper
fwdecl
fwe
fwlink
GAUSSIAN
gci
gcx
gdi
gdip
gdirenderer
Geddy
geopol
GETALIAS
GETALIASES
GETALIASESLENGTH
GETALIASEXES
GETALIASEXESLENGTH
GETAUTOHIDEBAREX
GETCARETWIDTH
getch
GETCLIENTAREAANIMATION
GETCOMMANDHISTORY
GETCOMMANDHISTORYLENGTH
GETCONSOLEINPUT
GETCONSOLEPROCESSLIST
GETCONSOLEWINDOW
GETCOUNT
GETCP
GETCURSEL
GETCURSORINFO
GETDISPLAYMODE
GETDISPLAYSIZE
GETDLGCODE
GETDPISCALEDSIZE
GETFONTINFO
GETFONTSIZE
GETHARDWARESTATE
GETHUNGAPPTIMEOUT
GETICON
GETITEMDATA
GETKEYBOARDLAYOUTNAME
GETKEYSTATE
GETLARGESTWINDOWSIZE
GETLBTEXT
GETMINMAXINFO
GETMOUSEINFO
GETMOUSEVANISH
GETNUMBEROFFONTS
GETNUMBEROFINPUTEVENTS
GETOBJECT
GETPOS
GETSELECTIONINFO
getset
GETTEXTLEN
GETTITLE
GETWAITTOKILLSERVICETIMEOUT
GETWAITTOKILLTIMEOUT
GETWHEELSCROLLCHARACTERS
GETWHEELSCROLLCHARS
GETWHEELSCROLLLINES
GFEh
Gfun
gfx
GGI
GHIJK
GHIJKL
GHIJKLM
gitfilters
gitmodules
gle
GLOBALFOCUS
GLYPHENTRY
GMEM
GNUC
Goldmine
gonce
goutput
GREENSCROLL
Grehan
Greyscale
gridline
groupbox
gset
gsl
GTP
GTR
guc
guidatom
GValue
GWL
GWLP
gwsz
HABCDEF
Hackathon
HALTCOND
HANGEUL
hashalg
HASSTRINGS
hbitmap
hbm
HBMMENU
hbmp
hbr
hbrush
HCmd
hdc
hdr
HDROP
hdrstop
HEIGHTSCROLL
hfont
hfontresource
hglobal
hhh
hhook
hhx
HIBYTE
hicon
HIDEWINDOW
hinst
Hirots
HISTORYBUFS
HISTORYNODUP
HISTORYSIZE
hittest
HIWORD
HKCU
hkey
hkl
HKLM
hlocal
hlsl
hmod
hmodule
hmon
HORZ
hostable
hostlib
HPA
hpcon
HPCON
hpj
HPR
HProvider
HREDRAW
hresult
hrottled
hscroll
hsl
hstr
hstring
HTBOTTOMLEFT
HTBOTTOMRIGHT
HTCAPTION
HTCLIENT
HTLEFT
HTMAXBUTTON
HTMINBUTTON
HTMLTo
HTRIGHT
HTTOP
HTTOPLEFT
HTTOPRIGHT
hungapp
HVP
hwheel
hwnd
HWNDPARENT
iccex
icket
ICONERROR
Iconified
ICONINFORMATION
IConsole
ICONSTOP
ICONWARNING
IDCANCEL
IDD
IDISHWND
idl
idllib
IDOK
IDR
idth
idx
IDXGI
IEnd
IEnum
IFACEMETHODIMP
ification
IGNOREEND
IGNORELANGUAGE
IHosted
iid
IIo
ime
Imm
IMPEXP
inbox
inclusivity
INCONTEXT
INFOEX
inheritcursor
inheritdoc
inheritfrom
INITCOMMONCONTROLSEX
INITDIALOG
initguid
INITMENU
inkscape
INLINEPREFIX
inlines
inproc
Inputkeyinfo
INPUTPROCESSORPROFILE
inputrc
Inputreadhandledata
INSERTMODE
INTERACTIVITYBASE
INTERCEPTCOPYPASTE
INTERNALNAME
inthread
intsafe
INVALIDARG
INVALIDATERECT
ioctl
ipch
ipp
IProperty
IPSINK
ipsp
IShell
ISwap
iterm
itermcolors
ITerminal
itf
Ith
itoa
IUI
IUnknown
ivalid
IWIC
IXMP
IXP
jconcpp
JOBOBJECT
JOBOBJECTINFOCLASS
jpe
JPN
jsoncpp
Jsons
jsprovider
jumplist
KAttrs
kawa
Kazu
kazum
kcub
kcud
kcuf
kcuu
kernelbase
kernelbasestaging
KEYBDINPUT
keychord
keydown
keyevent
KEYFIRST
KEYLAST
Keymapping
keyscan
keystate
keyup
khome
KILLACTIVE
KILLFOCUS
kinda
KLF
KLMNO
KLMNOPQRST
KLMNOPQRSTQQQQQ
KOK
KPRIORITY
KVM
langid
LANGUAGELIST
lasterror
lastexitcode
LAYOUTRTL
lbl
LBN
LBUTTON
LBUTTONDBLCLK
LBUTTONDOWN
LBUTTONUP
lcb
lci
LCONTROL
LCTRL
lcx
LEFTALIGN
libpopcnt
libsancov
libtickit
LIMITTEXT
LINEDOWN
LINESELECTION
LINEWRAP
LINKERRCAP
LINKERROR
linputfile
listproperties
listptr
listptrsize
lld
llx
LMENU
LMNOP
lnk
lnkd
lnkfile
LNM
LOADONCALL
loadu
LOBYTE
localappdata
locsrc
Loewen
LOGFONT
LOGFONTA
LOGFONTW
logissue
loword
lparam
LPCCH
lpch
LPCPLINFO
LPCREATESTRUCT
lpcs
LPCTSTR
lpdata
LPDBLIST
lpdis
LPDRAWITEMSTRUCT
lpdw
lpelfe
lpfn
LPFNADDPROPSHEETPAGE
lpl
LPMEASUREITEMSTRUCT
LPMINMAXINFO
lpmsg
LPNEWCPLINFO
LPNEWCPLINFOA
LPNEWCPLINFOW
LPNMHDR
lpntme
LPPROC
LPPROPSHEETPAGE
LPPSHNOTIFY
lprc
lpstr
lpsz
LPTSTR
LPTTFONTLIST
lpv
LPW
LPWCH
lpwfx
LPWINDOWPOS
lpwpos
lpwstr
LRESULT
lsb
lsconfig
lss
lstatus
lstrcmp
lstrcmpi
LTEXT
LTLTLTLTL
LUID
luma
lval
LVB
LVERTICAL
LWA
LWIN
lwkmvj
majorly
makeappx
MAKEINTRESOURCE
MAKEINTRESOURCEW
MAKELANGID
MAKELONG
MAKELPARAM
MAKELRESULT
MAPBITMAP
MAPVIRTUALKEY
MAPVK
MAXDIMENSTRING
maxing
MAXSHORT
maxval
maxversiontested
MAXWORD
maybenull
MBUTTON
MBUTTONDBLCLK
MBUTTONDOWN
MBUTTONUP
Mbxy
mdmerge
MDs
MEASUREITEM
megamix
memallocator
MENUCHAR
MENUCONTROL
MENUDROPALIGNMENT
MENUITEMINFO
MENUSELECT
messageext
metaproj
midl
mii
MIIM
milli
mincore
mindbogglingly
minimizeall
minkernel
MINMAXINFO
minwin
minwindef
Mip
MMBB
mmcc
MMCPL
mmsystem
MNC
MNOPQ
MNOPQR
MODALFRAME
MODERNCORE
MONITORINFO
MONITORINFOEXW
MONITORINFOF
MOUSEACTIVATE
MOUSEFIRST
MOUSEHWHEEL
MOUSEMOVE
movemask
MOVESTART
msb
msctf
msctls
msdata
msft
MSGCMDLINEF
MSGF
MSGFILTER
MSGFLG
MSGMARKMODE
MSGSCROLLMODE
MSGSELECTMODE
msiexec
MSIL
msix
msrc
MSVCRTD
msys
MTSM
munged
munges
murmurhash
muxes
myapplet
mydir
MYMAX
Mypair
Myval
NAMELENGTH
nameof
namestream
natvis
NCCALCSIZE
NCCREATE
NCLBUTTONDOWN
NCLBUTTONUP
NCMBUTTONDOWN
NCMBUTTONUP
NCPAINT
NCRBUTTONDOWN
NCRBUTTONUP
NCXBUTTONDOWN
NCXBUTTONUP
NEL
netcoreapp
netstandard
NEWCPLINFO
NEWCPLINFOA
NEWCPLINFOW
Newdelete
NEWINQUIRE
NEWINQURE
NEWPROCESSWINDOW
NEWTEXTMETRIC
NEWTEXTMETRICEX
Newtonsoft
NEXTLINE
nfe
NLSMODE
nnn
NOACTIVATE
NOAPPLYNOW
NOCLIP
NOCOMM
NOCONTEXTHELP
NOCOPYBITS
NODUP
noexcepts
NOINTEGRALHEIGHT
NOINTERFACE
NOLINKINFO
nologo
NOMCX
NOMINMAX
NOMOVE
NONALERT
nonbreaking
nonclient
NONCONST
NONINFRINGEMENT
NONPREROTATED
nonspace
NOOWNERZORDER
Nop
NOPAINT
NOPQRST
noprofile
NOREDRAW
NOREMOVE
NOREPOSITION
NORMALDISPLAY
NOSCRATCH
NOSEARCH
noselect
NOSENDCHANGING
NOSIZE
NOSNAPSHOT
NOTHOUSANDS
NOTICKS
NOTIMEOUTIFNOTHUNG
NOTIMPL
NOTOPMOST
NOTRACK
NOTSUPPORTED
nouicompat
nounihan
NOUPDATE
NOYIELD
NOZORDER
nrcs
NSTATUS
ntapi
ntcon
ntcsrdll
ntdef
NTDEV
ntdll
ntifs
ntlpcapi
ntm
nto
ntrtl
ntstatus
ntsubauth
NTSYSCALLAPI
nttree
nturtl
ntuser
NTVDM
ntverp
NTWIN
nugetversions
nullability
nullness
nullonfailure
nullopts
NULs
numlock
numpad
NUMSCROLL
nupkg
NVIDIA
OACR
objbase
ocolor
odl
oemcp
OEMFONT
OEMFORMAT
OEMs
offboarded
OLEAUT
OLECHAR
onecore
ONECOREBASE
ONECORESDKTOOLS
ONECORESHELL
onecoreuap
onecoreuapuuid
onecoreuuid
ONECOREWINDOWS
onehalf
oneseq
ONLCR
openbash
opencode
opencon
openconsole
openconsoleproxy
OPENIF
OPENLINK
openps
openvt
ORIGINALFILENAME
osc
OSCBG
OSCCT
OSCFG
OSCRCC
OSCSCB
OSCSCC
OSCWT
OSDEPENDSROOT
OSG
OSGENG
osign
oss
otepad
ouicompat
OUnter
outdir
OUTOFCONTEXT
Outptr
outstr
OVERLAPPEDWINDOW
OWNDC
OWNERDRAWFIXED
packagename
packageuwp
PACKCOORD
PACKVERSION
pagedown
pageup
PAINTPARAMS
PAINTSTRUCT
PALPC
pankaj
parentable
parms
passthrough
PATCOPY
pathcch
PATTERNID
pcat
pcb
pcch
PCCHAR
PCCONSOLE
PCD
pcg
pch
PCIDLIST
PCIS
PCLIENT
PCLONG
PCOBJECT
pcon
PCONSOLE
PCONSOLEENDTASK
PCONSOLESETFOREGROUND
PCONSOLEWINDOWOWNER
pcoord
pcs
pcshell
PCSHORT
PCSR
PCSTR
PCUNICODE
PCWCH
PCWCHAR
PCWSTR
pda
Pdbs
pdbstr
pdtobj
pdw
pdx
peb
PEMAGIC
pfa
PFACENODE
pfed
pfi
PFILE
pfn
PFNCONSOLECREATEIOTHREAD
PFONT
PFONTENUMDATA
PFS
pgd
pgdn
PGONu
pguid
pgup
phhook
phwnd
pidl
PIDLIST
pids
pii
pinvoke
pipename
pipestr
pixelheight
PIXELSLIST
PJOBOBJECT
pkey
platforming
playsound
ploc
ploca
plocm
PLOGICAL
pnm
PNMLINK
pntm
PNTSTATUS
POBJECT
Podcast
POINTSLIST
POLYTEXTW
poppack
POPUPATTR
popups
PORFLG
positionals
POSTCHARBREAKS
POSX
POSXSCROLL
POSYSCROLL
PPEB
ppf
ppguid
ppidl
pplx
PPROC
PPROCESS
ppropvar
ppsi
ppsl
ppsp
ppsz
ppv
ppwch
PQRST
prc
prealigned
prect
prefast
prefs
preinstalled
prepopulated
presorted
PREVENTPINNING
PREVIEWLABEL
PREVIEWWINDOW
PREVLINE
prg
pri
prioritization
processenv
processhost
PROCESSINFOCLASS
procs
PROPERTYID
PROPERTYKEY
PROPERTYVAL
propsheet
PROPSHEETHEADER
PROPSHEETPAGE
propslib
propsys
PROPTITLE
propvar
propvariant
propvarutil
psa
PSECURITY
pseudocode
pseudoconsole
pseudoterminal
psh
pshn
PSHNOTIFY
pshpack
PSINGLE
psl
psldl
PSNRET
PSobject
psp
PSPCB
psr
PSTR
psz
ptch
ptrs
ptsz
PTYIn
PUCHAR
PUNICODE
pwch
PWDDMCONSOLECONTEXT
pws
pwstr
pwsz
pythonw
Qaabbcc
qos
QRSTU
QUERYOPEN
QUESTIONMARK
quickedit
QUZ
QWER
Qxxxxxxxxxxxxxxx
qzmp
RAII
RALT
rasterbar
rasterfont
rasterization
RAWPATH
raytracers
razzlerc
rbar
RBUTTON
RBUTTONDBLCLK
RBUTTONDOWN
RBUTTONUP
rcch
RCDATA
rcelms
rcl
rclsid
RCOA
RCOCA
RCOCW
RCONTROL
RCOW
rcv
readback
READCONSOLE
READCONSOLEOUTPUT
READCONSOLEOUTPUTSTRING
READMODE
reallocs
reamapping
rects
redef
redefinable
Redir
redist
REDSCROLL
REFCLSID
REFGUID
REFIID
REFPROPERTYKEY
REGISTEROS
REGISTERVDM
regkey
REGSTR
reingest
RELBINPATH
remoting
renamer
renderengine
rendersize
reparent
reparenting
replatformed
Replymessage
repositorypath
Requiresx
rescap
Resequence
RESETCONTENT
resheader
resmimetype
resw
resx
rfa
rfid
rftp
RGBCOLOR
rgbi
rgbs
rgci
rgfae
rgfte
rgi
rgn
rgp
rgpwsz
rgrc
rgs
rgui
rgw
rgwch
RIGHTALIGN
RIGHTBUTTON
riid
Rike
RIPMSG
RIS
roadmap
robomac
rosetta
roundtrips
RRF
RRRGGGBB
rsas
rtcore
RTEXT
RTFTo
RTLREADING
Rtn
RTTI
ruleset
runas
RUNDLL
runformat
runft
RUNFULLSCREEN
runfuzz
runsettings
runtest
runtimeclass
runuia
runut
runxamlformat
RVERTICAL
rvpa
RWIN
rxvt
safearray
safemath
sapi
sba
SBCS
SBCSDBCS
sbi
sbiex
sbold
scancode
scanline
schemename
SCL
SCRBUF
SCRBUFSIZE
screenbuffer
SCREENBUFFERINFO
screeninfo
screenshots
scriptload
scrollback
scrollbars
SCROLLFORWARD
SCROLLINFO
scrolllock
scrolloffset
SCROLLSCALE
SCROLLSCREENBUFFER
scursor
sddl
sdeleted
SDKDDK
securityappcontainer
segfault
SELCHANGE
SELECTALL
SELECTEDFONT
SELECTSTRING
Selfhosters
SERVERDLL
SETACTIVE
SETBUDDYINT
SETCOLOR
setcp
SETCURSEL
SETCURSOR
SETCURSORINFO
SETCURSORPOSITION
SETDISPLAYMODE
SETFOCUS
SETFONT
SETFOREGROUND
SETHARDWARESTATE
SETHOTKEY
SETICON
setintegritylevel
SETITEMDATA
SETITEMHEIGHT
SETKEYSHORTCUTS
SETMENUCLOSE
SETNUMBEROFCOMMANDS
SETOS
SETPALETTE
SETRANGE
SETSCREENBUFFERSIZE
SETSEL
SETTEXTATTRIBUTE
SETTINGCHANGE
Setwindow
SETWINDOWINFO
SFGAO
SFGAOF
sfi
SFINAE
SFolder
SFUI
sgr
SHCo
shcore
shellapi
shellex
shellscalingapi
SHFILEINFO
SHGFI
SHIFTJIS
Shl
shlguid
shlobj
shlwapi
SHORTPATH
SHOWCURSOR
SHOWDEFAULT
SHOWMAXIMIZED
SHOWMINNOACTIVE
SHOWNA
SHOWNOACTIVATE
SHOWNORMAL
SHOWWINDOW
sidebyside
SIF
SIGDN
SINGLEFLAG
SINGLETHREADED
siup
sixel
SIZEBOX
SIZESCROLL
SKIPFONT
SKIPOWNPROCESS
SKIPOWNTHREAD
sku
sldl
SLGP
SLIST
slmult
sln
slpit
SManifest
SMARTQUOTE
SMTO
SND
SOLIDBOX
Solutiondir
somefile
SOURCEBRANCH
sourced
spammy
spand
SRCCODEPAGE
SRCCOPY
SRCINVERT
srcsrv
SRCSRVTRG
srctool
srect
srv
srvinit
srvpipe
ssa
STARTF
STARTUPINFO
STARTUPINFOEX
STARTUPINFOEXW
STARTUPINFOW
STARTWPARMS
STARTWPARMSA
STARTWPARMSW
Statusline
stdafx
STDAPI
stdc
stdcpp
STDMETHODCALLTYPE
STDMETHODIMP
STGM
stl
stoutapot
Stri
Stringable
STRINGTABLE
strrev
strsafe
STUBHEAD
STUVWX
stylecop
SUA
subcompartment
subfolders
subkey
SUBLANG
subresource
subsystemconsole
subsystemwindows
suiteless
swapchain
swapchainpanel
swappable
SWMR
SWP
SYMED
SYNCPAINT
syscalls
SYSCHAR
SYSCOMMAND
SYSDEADCHAR
SYSKEYDOWN
SYSKEYUP
SYSLIB
SYSLINK
SYSMENU
sysparams
sysparamsext
SYSTEMHAND
SYSTEMMENU
tabview
TAdd
taef
TARG
targetentrypoint
TARGETLIBS
TARGETNAME
targetver
taskbar
tbar
TBase
tbc
tbi
Tbl
TBM
tchar
TCHFORMAT
TCI
tcome
tcommandline
tcommands
Tdd
TDelegated
TDP
TEAMPROJECT
tearoff
Teb
tellp
teraflop
terminalcore
terminalinput
terminalrenderdata
TERMINALSCROLLING
terminfo
TEs
testbuildplatform
testcon
testd
testdlls
testenv
testlab
testlist
testmd
testmode
testname
testnameprefix
TESTNULL
testpass
testpasses
testtestabc
testtesttesttesttest
testtimeout
TEXCOORD
texel
TExpected
textattribute
TEXTATTRIBUTEID
textboxes
textbuffer
TEXTINCLUDE
textinfo
TEXTMETRIC
TEXTMETRICW
textmode
texttests
TFCAT
tfoo
TFunction
tga
THUMBPOSITION
THUMBTRACK
TIcon
tilunittests
titlebar
TITLEISLINKNAME
TJson
TLambda
TLDP
TLEN
Tlgdata
TMAE
TMPF
TMult
tmultiple
TODOs
tofrom
tokenhelpers
toolbars
TOOLINFO
TOOLWINDOW
TOPDOWNDIB
TOPLEFT
TOPRIGHT
TOpt
tosign
touchpad
Tpp
Tpqrst
tprivapi
tracelog
tracelogging
traceloggingprovider
traceviewpp
trackbar
TRACKCOMPOSITION
trackpad
transitioning
Trd
TREX
triaged
triaging
TRIANGLESTRIP
Tribool
TRIMZEROHEADINGS
trx
tsattrs
tsf
tsgr
TStr
TSTRFORMAT
TSub
TTBITMAP
TTFONT
TTFONTLIST
tthe
tthis
TTM
TTo
tvpp
Txtev
typechecked
typelib
typeparam
TYUI
UAC
uap
uapadmin
UAX
ucd
uch
udk
UDM
uer
uget
uia
UIACCESS
uiacore
uiautomationcore
uielem
UIELEMENTENABLEDONLY
UINTs
ulcch
umul
umulh
Unadvise
unattend
UNCPRIORITY
unexpand
unhighlighting
unhosted
UNICODETEXT
UNICRT
uninitialize
Unintense
Uniscribe
unittesting
unittests
unk
unknwn
unmark
UNORM
unparseable
unregistering
untests
untextured
untimes
UPDATEDISPLAY
UPDOWN
UPKEY
UPSS
usebackq
USECALLBACK
USECOLOR
USECOUNTCHARS
USEDEFAULT
USEDX
USEFILLATTRIBUTE
USEGLYPHCHARS
USEHICON
USEPOSITION
userbase
USERDATA
userdpiapi
Userp
userprivapi
USERSRV
USESHOWWINDOW
USESIZE
USESTDHANDLES
usp
USRDLL
utr
UVWX
UVWXY
uwa
uwp
uxtheme
Vanara
vararg
vclib
vcpkg
vcprintf
vcxitems
vec
vectorized
VERCTRL
VERTBAR
VFT
vga
vgaoem
viewkind
viewports
Virt
VIRTTERM
vkey
VKKEYSCAN
VMs
VPA
VPR
VProc
VRaw
VREDRAW
vsc
vsconfig
vscprintf
VSCROLL
vsdevshell
vsinfo
vso
vspath
VSTAMP
vstest
VSTS
VSTT
vswhere
vtapi
vtapp
VTE
VTID
vtio
vtmode
vtpipeterm
vtpt
vtrenderer
VTRGB
VTRGBTo
vtseq
vtterm
vttest
VWX
waaay
waitable
WANSUNG
WANTARROWS
WANTTAB
wapproj
WAVEFORMATEX
wbuilder
wch
wchars
WCIA
WCIW
WCSHELPER
wcsicmp
wcsnicmp
wcsrev
wddm
wddmcon
WDDMCONSOLECONTEXT
wdm
webpage
websites
websockets
wekyb
wex
wextest
wextestclass
WFill
wfopen
WHelper
wic
WIDTHSCROLL
Widthx
wil
WImpl
WINAPI
winbase
winbasep
wincodec
wincon
winconp
winconpty
winconptydll
winconptylib
wincontypes
WINCORE
windbg
WINDEF
windll
WINDOWALPHA
Windowbuffer
windowdpiapi
WINDOWEDGE
windowext
windowime
WINDOWINFO
windowio
windowmetrics
WINDOWPLACEMENT
windowpos
WINDOWPOSCHANGED
WINDOWPOSCHANGING
windowproc
windowrect
windowsapp
windowsinternalstring
WINDOWSIZE
windowsshell
windowsterminal
windowsx
windowtheme
WINDOWTITLE
winevent
wingdi
winget
WINIDE
winioctl
winmd
winmeta
winmgr
winmm
winnt
Winperf
WInplace
winres
winrt
wintelnet
winternl
winuser
winuserp
WINVER
wistd
wmain
wmemory
WMSZ
wnd
WNDALLOC
WNDCLASS
WNDCLASSEX
WNDCLASSEXW
WNDCLASSW
Wndproc
WNegative
WNull
wnwb
workarea
workaround
WOutside
WOWARM
WOWx
wparam
WPartial
wpf
WPR
WPrep
WPresent
wprp
wprpi
wregex
writeback
writechar
WRITECONSOLE
WRITECONSOLEINPUT
WRITECONSOLEOUTPUT
WRITECONSOLEOUTPUTSTRING
wrkstr
wrl
wrp
WRunoff
WScript
wsl
WSLENV
wstr
wstrings
wsz
wtd
WTest
WTEXT
WTo
wtof
wtoi
WTs
WTSOFTFONT
wtw
wtypes
Wubi
WUX
WVerify
WWith
wxh
wyhash
wymix
wyr
xact
Xamlmeta
xamls
xaz
xbf
xbutton
XBUTTONDBLCLK
XBUTTONDOWN
XBUTTONUP
XCast
XCENTER
XColors
xcopy
XCount
xdy
XEncoding
xes
xff
XFile
XFORM
xin
xinchaof
xinxinchaof
XManifest
XMath
XMFLOAT
xorg
XResource
xsi
xstyler
XSubstantial
xtended
XTest
XTPOPSGR
XTPUSHSGR
xtr
XTWINOPS
xunit
xutr
XVIRTUALSCREEN
XWalk
xwwyzz
xxyyzz
yact
YCast
YCENTER
YCount
YDPI
YOffset
YSubstantial
YVIRTUALSCREEN
YWalk
zabcd
Zabcdefghijklmnopqrstuvwxyz
ZCmd
ZCtrl
zxcvbnm
ZYXWVU
ZYXWVUTd<|MERGE_RESOLUTION|>--- conflicted
+++ resolved
@@ -427,10 +427,7 @@
 DECKPM
 DECKPNM
 DECLRMM
-<<<<<<< HEAD
-=======
 DECMSR
->>>>>>> 282c5837
 DECNKM
 DECNRCM
 DECOM
