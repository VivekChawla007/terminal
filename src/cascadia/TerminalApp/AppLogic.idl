--- conflicted
+++ resolved
@@ -1,93 +1,62 @@
-// Copyright (c) Microsoft Corporation.
-// Licensed under the MIT license.
-import "TerminalWindow.idl";
-
-namespace TerminalApp
-{
-    [default_interface] runtimeclass FindTargetWindowResult
-    {
-        Int32 WindowId { get; };
-        String WindowName { get; };
-    };
-
-    struct ParseCommandlineResult
-    {
-        String Message;
-        Int32 ExitCode;
-    };
-
-    // See IDialogPresenter and TerminalPage's DialogPresenter for more
-    // information.
-    [default_interface] runtimeclass AppLogic
-    {
-        AppLogic();
-
-        // For your own sanity, it's better to do setup outside the ctor.
-        // If you do any setup in the ctor that ends up throwing an exception,
-        // then it might look like TermApp just failed to activate, which will
-        // cause you to chase down the rabbit hole of "why is TermApp not
-        // registered?" when it definitely is.
-        void Create();
-
-        Boolean IsUwp();
-        void RunAsUwp();
-        Boolean IsRunningElevated();
-        Boolean CanDragDrop();
-
-        ContentManager ContentManager { get; };
-
-        Boolean HasSettingsStartupActions();
-
-        Boolean ShouldUsePersistedLayout();
-        void SaveWindowLayoutJsons(Windows.Foundation.Collections.IVector<String> layouts);
-
-        void ReloadSettings();
-
-        // Selected settings to expose
-        Microsoft.Terminal.Settings.Model.Theme Theme { get; };
-        Boolean IsolatedMode { get; };
-        Boolean RequestsTrayIcon { get; };
-
-        FindTargetWindowResult FindTargetWindow(String[] args);
-
-<<<<<<< HEAD
-        Windows.Foundation.Collections.IMapView<Microsoft.Terminal.Control.KeyChord, Microsoft.Terminal.Settings.Model.Command> GlobalHotkeys();
-
-        // See IDialogPresenter and TerminalPage's DialogPresenter for more
-        // information.
-        Windows.Foundation.IAsyncOperation<Windows.UI.Xaml.Controls.ContentDialogResult> ShowDialog(Windows.UI.Xaml.Controls.ContentDialog dialog);
-        void DismissDialog();
-
-        event Windows.Foundation.TypedEventHandler<Object, Windows.UI.Xaml.UIElement> SetTitleBarContent;
-        event Windows.Foundation.TypedEventHandler<Object, String> TitleChanged;
-        event Windows.Foundation.TypedEventHandler<Object, LastTabClosedEventArgs> LastTabClosed;
-        event Windows.Foundation.TypedEventHandler<Object, Microsoft.Terminal.Settings.Model.Theme> RequestedThemeChanged;
-        event Windows.Foundation.TypedEventHandler<Object, Object> FocusModeChanged;
-        event Windows.Foundation.TypedEventHandler<Object, Object> FullscreenChanged;
-        event Windows.Foundation.TypedEventHandler<Object, Object> ChangeMaximizeRequested;
-        event Windows.Foundation.TypedEventHandler<Object, Object> AlwaysOnTopChanged;
-        event Windows.Foundation.TypedEventHandler<Object, Object> Initialized;
-        event Windows.Foundation.TypedEventHandler<Object, Object> RaiseVisualBell;
-        event Windows.Foundation.TypedEventHandler<Object, Object> SetTaskbarProgress;
-        event Windows.Foundation.TypedEventHandler<Object, Object> IdentifyWindowsRequested;
-        event Windows.Foundation.TypedEventHandler<Object, RenameWindowRequestedArgs> RenameWindowRequested;
-        event Windows.Foundation.TypedEventHandler<Object, Object> SettingsChanged;
-        event Windows.Foundation.TypedEventHandler<Object, Object> IsQuakeWindowChanged;
-        event Windows.Foundation.TypedEventHandler<Object, Object> SummonWindowRequested;
-        event Windows.Foundation.TypedEventHandler<Object, Object> CloseRequested;
-        event Windows.Foundation.TypedEventHandler<Object, Object> OpenSystemMenu;
-        event Windows.Foundation.TypedEventHandler<Object, Object> QuitRequested;
-        event Windows.Foundation.TypedEventHandler<Object, TerminalApp.SystemMenuChangeArgs> SystemMenuChangeRequested;
-        event Windows.Foundation.TypedEventHandler<Object, Microsoft.Terminal.Control.ShowWindowArgs> ShowWindowChanged;
-=======
-        TerminalWindow CreateNewWindow();
-
-        ParseCommandlineResult GetParseCommandlineMessage(String[] args);
-
-        IMapView<Microsoft.Terminal.Control.KeyChord, Microsoft.Terminal.Settings.Model.Command> GlobalHotkeys();
-
-        event Windows.Foundation.TypedEventHandler<Object, SettingsLoadEventArgs> SettingsChanged;
-
->>>>>>> 62448969
-    }
-}
+// Copyright (c) Microsoft Corporation.
+// Licensed under the MIT license.
+import "TerminalWindow.idl";
+
+namespace TerminalApp
+{
+    [default_interface] runtimeclass FindTargetWindowResult
+    {
+        Int32 WindowId { get; };
+        String WindowName { get; };
+    };
+
+    struct ParseCommandlineResult
+    {
+        String Message;
+        Int32 ExitCode;
+    };
+
+    // See IDialogPresenter and TerminalPage's DialogPresenter for more
+    // information.
+    [default_interface] runtimeclass AppLogic
+    {
+        AppLogic();
+
+        // For your own sanity, it's better to do setup outside the ctor.
+        // If you do any setup in the ctor that ends up throwing an exception,
+        // then it might look like TermApp just failed to activate, which will
+        // cause you to chase down the rabbit hole of "why is TermApp not
+        // registered?" when it definitely is.
+        void Create();
+
+        Boolean IsUwp();
+        void RunAsUwp();
+        Boolean IsRunningElevated();
+        Boolean CanDragDrop();
+
+        ContentManager ContentManager { get; };
+
+        Boolean HasSettingsStartupActions();
+
+        Boolean ShouldUsePersistedLayout();
+        void SaveWindowLayoutJsons(Windows.Foundation.Collections.IVector<String> layouts);
+
+        void ReloadSettings();
+
+        // Selected settings to expose
+        Microsoft.Terminal.Settings.Model.Theme Theme { get; };
+        Boolean IsolatedMode { get; };
+        Boolean RequestsTrayIcon { get; };
+
+        FindTargetWindowResult FindTargetWindow(String[] args);
+
+        TerminalWindow CreateNewWindow();
+
+        ParseCommandlineResult GetParseCommandlineMessage(String[] args);
+
+        IMapView<Microsoft.Terminal.Control.KeyChord, Microsoft.Terminal.Settings.Model.Command> GlobalHotkeys();
+
+        event Windows.Foundation.TypedEventHandler<Object, SettingsLoadEventArgs> SettingsChanged;
+
+    }
+}