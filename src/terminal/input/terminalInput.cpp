// Copyright (c) Microsoft Corporation.
// Licensed under the MIT license.

#include "precomp.h"
#include <windows.h>
#include "terminalInput.hpp"

#include "strsafe.h"

#define WIL_SUPPORT_BITOPERATION_PASCAL_NAMES
#include <wil/Common.h>

#include "../../inc/unicode.hpp"
#include "../../types/inc/Utf16Parser.hpp"

using namespace Microsoft::Console::VirtualTerminal;

TerminalInput::TerminalInput(_In_ std::function<void(std::deque<std::unique_ptr<IInputEvent>>&)> pfn) :
    _leadingSurrogate{}
{
    _pfnWriteEvents = pfn;
}

struct TermKeyMap
{
    const WORD vkey;
    const std::wstring_view sequence;
    const DWORD modifiers;

    constexpr TermKeyMap(WORD vkey, std::wstring_view sequence) noexcept :
        TermKeyMap(vkey, 0, sequence)
    {
    }

    constexpr TermKeyMap(const WORD vkey, const DWORD modifiers, std::wstring_view sequence) noexcept :
        vkey(vkey),
        sequence(sequence),
        modifiers(modifiers)
    {
    }
};

// See http://invisible-island.net/xterm/ctlseqs/ctlseqs.html#h2-PC-Style-Function-Keys
//    For the source for these tables.
// Also refer to the values in terminfo for kcub1, kcud1, kcuf1, kcuu1, kend, khome.
//   the 'xterm' setting lists the application mode versions of these sequences.
static constexpr std::array<TermKeyMap, 6> s_cursorKeysNormalMapping = {
    TermKeyMap{ VK_UP, L"\x1b[A" },
    TermKeyMap{ VK_DOWN, L"\x1b[B" },
    TermKeyMap{ VK_RIGHT, L"\x1b[C" },
    TermKeyMap{ VK_LEFT, L"\x1b[D" },
    TermKeyMap{ VK_HOME, L"\x1b[H" },
    TermKeyMap{ VK_END, L"\x1b[F" },
};

static constexpr std::array<TermKeyMap, 6> s_cursorKeysApplicationMapping{
    TermKeyMap{ VK_UP, L"\x1bOA" },
    TermKeyMap{ VK_DOWN, L"\x1bOB" },
    TermKeyMap{ VK_RIGHT, L"\x1bOC" },
    TermKeyMap{ VK_LEFT, L"\x1bOD" },
    TermKeyMap{ VK_HOME, L"\x1bOH" },
    TermKeyMap{ VK_END, L"\x1bOF" },
};

static constexpr std::array<TermKeyMap, 6> s_cursorKeysVt52Mapping{
    TermKeyMap{ VK_UP, L"\033A" },
    TermKeyMap{ VK_DOWN, L"\033B" },
    TermKeyMap{ VK_RIGHT, L"\033C" },
    TermKeyMap{ VK_LEFT, L"\033D" },
    TermKeyMap{ VK_HOME, L"\033H" },
    TermKeyMap{ VK_END, L"\033F" },
};

static constexpr std::array<TermKeyMap, 20> s_keypadNumericMapping{
    TermKeyMap{ VK_TAB, L"\x09" },
    TermKeyMap{ VK_BACK, L"\x7f" },
    TermKeyMap{ VK_PAUSE, L"\x1a" },
    TermKeyMap{ VK_ESCAPE, L"\x1b" },
    TermKeyMap{ VK_INSERT, L"\x1b[2~" },
    TermKeyMap{ VK_DELETE, L"\x1b[3~" },
    TermKeyMap{ VK_PRIOR, L"\x1b[5~" },
    TermKeyMap{ VK_NEXT, L"\x1b[6~" },
    TermKeyMap{ VK_F1, L"\x1bOP" }, // also \x1b[11~, PuTTY uses \x1b\x1b[A
    TermKeyMap{ VK_F2, L"\x1bOQ" }, // also \x1b[12~, PuTTY uses \x1b\x1b[B
    TermKeyMap{ VK_F3, L"\x1bOR" }, // also \x1b[13~, PuTTY uses \x1b\x1b[C
    TermKeyMap{ VK_F4, L"\x1bOS" }, // also \x1b[14~, PuTTY uses \x1b\x1b[D
    TermKeyMap{ VK_F5, L"\x1b[15~" },
    TermKeyMap{ VK_F6, L"\x1b[17~" },
    TermKeyMap{ VK_F7, L"\x1b[18~" },
    TermKeyMap{ VK_F8, L"\x1b[19~" },
    TermKeyMap{ VK_F9, L"\x1b[20~" },
    TermKeyMap{ VK_F10, L"\x1b[21~" },
    TermKeyMap{ VK_F11, L"\x1b[23~" },
    TermKeyMap{ VK_F12, L"\x1b[24~" },
};

//Application mode - Some terminals support both a "Numeric" input mode, and an "Application" mode
//  The standards vary on what each key translates to in the various modes, so I tried to make it as close
//  to the VT220 standard as possible.
//  The notable difference is in the arrow keys, which in application mode translate to "^[0A" (etc) as opposed to "^[[A" in numeric
//Some very unclear documentation at http://invisible-island.net/xterm/ctlseqs/ctlseqs.html also suggests alternate encodings for F1-4
//  which I have left in the comments on those entries as something to possibly add in the future, if need be.
//It seems to me as though this was used for early numpad implementations, where presently numlock would enable
//  "numeric" mode, outputting the numbers on the keys, while "application" mode does things like pgup/down, arrow keys, etc.
//These keys aren't translated at all in numeric mode, so I figured I'd leave them out of the numeric table.
static constexpr std::array<TermKeyMap, 20> s_keypadApplicationMapping{
    TermKeyMap{ VK_TAB, L"\x09" },
    TermKeyMap{ VK_BACK, L"\x7f" },
    TermKeyMap{ VK_PAUSE, L"\x1a" },
    TermKeyMap{ VK_ESCAPE, L"\x1b" },
    TermKeyMap{ VK_INSERT, L"\x1b[2~" },
    TermKeyMap{ VK_DELETE, L"\x1b[3~" },
    TermKeyMap{ VK_PRIOR, L"\x1b[5~" },
    TermKeyMap{ VK_NEXT, L"\x1b[6~" },
    TermKeyMap{ VK_F1, L"\x1bOP" }, // also \x1b[11~, PuTTY uses \x1b\x1b[A
    TermKeyMap{ VK_F2, L"\x1bOQ" }, // also \x1b[12~, PuTTY uses \x1b\x1b[B
    TermKeyMap{ VK_F3, L"\x1bOR" }, // also \x1b[13~, PuTTY uses \x1b\x1b[C
    TermKeyMap{ VK_F4, L"\x1bOS" }, // also \x1b[14~, PuTTY uses \x1b\x1b[D
    TermKeyMap{ VK_F5, L"\x1b[15~" },
    TermKeyMap{ VK_F6, L"\x1b[17~" },
    TermKeyMap{ VK_F7, L"\x1b[18~" },
    TermKeyMap{ VK_F8, L"\x1b[19~" },
    TermKeyMap{ VK_F9, L"\x1b[20~" },
    TermKeyMap{ VK_F10, L"\x1b[21~" },
    TermKeyMap{ VK_F11, L"\x1b[23~" },
    TermKeyMap{ VK_F12, L"\x1b[24~" },
    // The numpad has a variety of mappings, none of which seem standard or really configurable by the OS.
    // See http://invisible-island.net/xterm/ctlseqs/ctlseqs.html#h2-PC-Style-Function-Keys
    //   to see just how convoluted this all is.
    // PuTTY uses a set of mappings that don't work in ViM without reamapping them back to the numpad
    // (see http://vim.wikia.com/wiki/PuTTY_numeric_keypad_mappings#Comments)
    // I think the best solution is to just not do any for the time being.
    // Putty also provides configuration for choosing which of the 5 mappings it has through the settings, which is more work than we can manage now.
    // TermKeyMap{ VK_MULTIPLY, L"\x1bOj" },     // PuTTY: \x1bOR (I believe putty is treating the top row of the numpad as PF1-PF4)
    // TermKeyMap{ VK_ADD, L"\x1bOk" },          // PuTTY: \x1bOl, \x1bOm (with shift)
    // TermKeyMap{ VK_SEPARATOR, L"\x1bOl" },    // ? I'm not sure which key this is...
    // TermKeyMap{ VK_SUBTRACT, L"\x1bOm" },     // \x1bOS
    // TermKeyMap{ VK_DECIMAL, L"\x1bOn" },      // \x1bOn
    // TermKeyMap{ VK_DIVIDE, L"\x1bOo" },       // \x1bOQ
    // TermKeyMap{ VK_NUMPAD0, L"\x1bOp" },
    // TermKeyMap{ VK_NUMPAD1, L"\x1bOq" },
    // TermKeyMap{ VK_NUMPAD2, L"\x1bOr" },
    // TermKeyMap{ VK_NUMPAD3, L"\x1bOs" },
    // TermKeyMap{ VK_NUMPAD4, L"\x1bOt" },
    // TermKeyMap{ VK_NUMPAD5, L"\x1bOu" }, // \x1b0E
    // TermKeyMap{ VK_NUMPAD5, L"\x1bOE" }, // PuTTY \x1b[G
    // TermKeyMap{ VK_NUMPAD6, L"\x1bOv" },
    // TermKeyMap{ VK_NUMPAD7, L"\x1bOw" },
    // TermKeyMap{ VK_NUMPAD8, L"\x1bOx" },
    // TermKeyMap{ VK_NUMPAD9, L"\x1bOy" },
    // TermKeyMap{ '=', L"\x1bOX" },      // I've also seen these codes mentioned in some documentation,
    // TermKeyMap{ VK_SPACE, L"\x1bO " }, //  but I wasn't really sure if they should be included or not...
    // TermKeyMap{ VK_TAB, L"\x1bOI" },   // So I left them here as a reference just in case.
};

static constexpr std::array<TermKeyMap, 20> s_keypadVt52Mapping{
    TermKeyMap{ VK_TAB, L"\x09" },
    TermKeyMap{ VK_BACK, L"\x7f" },
    TermKeyMap{ VK_PAUSE, L"\x1a" },
    TermKeyMap{ VK_ESCAPE, L"\x1b" },
    TermKeyMap{ VK_INSERT, L"\x1b[2~" },
    TermKeyMap{ VK_DELETE, L"\x1b[3~" },
    TermKeyMap{ VK_PRIOR, L"\x1b[5~" },
    TermKeyMap{ VK_NEXT, L"\x1b[6~" },
    TermKeyMap{ VK_F1, L"\x1bP" },
    TermKeyMap{ VK_F2, L"\x1bQ" },
    TermKeyMap{ VK_F3, L"\x1bR" },
    TermKeyMap{ VK_F4, L"\x1bS" },
    TermKeyMap{ VK_F5, L"\x1b[15~" },
    TermKeyMap{ VK_F6, L"\x1b[17~" },
    TermKeyMap{ VK_F7, L"\x1b[18~" },
    TermKeyMap{ VK_F8, L"\x1b[19~" },
    TermKeyMap{ VK_F9, L"\x1b[20~" },
    TermKeyMap{ VK_F10, L"\x1b[21~" },
    TermKeyMap{ VK_F11, L"\x1b[23~" },
    TermKeyMap{ VK_F12, L"\x1b[24~" },
};

// Sequences to send when a modifier is pressed with any of these keys
// Basically, the 'm' will be replaced with a character indicating which
//      modifier keys are pressed.
static constexpr std::array<TermKeyMap, 22> s_modifierKeyMapping{
    TermKeyMap{ VK_UP, L"\x1b[1;mA" },
    TermKeyMap{ VK_DOWN, L"\x1b[1;mB" },
    TermKeyMap{ VK_RIGHT, L"\x1b[1;mC" },
    TermKeyMap{ VK_LEFT, L"\x1b[1;mD" },
    TermKeyMap{ VK_HOME, L"\x1b[1;mH" },
    TermKeyMap{ VK_END, L"\x1b[1;mF" },
    TermKeyMap{ VK_F1, L"\x1b[1;mP" },
    TermKeyMap{ VK_F2, L"\x1b[1;mQ" },
    TermKeyMap{ VK_F3, L"\x1b[1;mR" },
    TermKeyMap{ VK_F4, L"\x1b[1;mS" },
    TermKeyMap{ VK_INSERT, L"\x1b[2;m~" },
    TermKeyMap{ VK_DELETE, L"\x1b[3;m~" },
    TermKeyMap{ VK_PRIOR, L"\x1b[5;m~" },
    TermKeyMap{ VK_NEXT, L"\x1b[6;m~" },
    TermKeyMap{ VK_F5, L"\x1b[15;m~" },
    TermKeyMap{ VK_F6, L"\x1b[17;m~" },
    TermKeyMap{ VK_F7, L"\x1b[18;m~" },
    TermKeyMap{ VK_F8, L"\x1b[19;m~" },
    TermKeyMap{ VK_F9, L"\x1b[20;m~" },
    TermKeyMap{ VK_F10, L"\x1b[21;m~" },
    TermKeyMap{ VK_F11, L"\x1b[23;m~" },
    TermKeyMap{ VK_F12, L"\x1b[24;m~" },
    // Ubuntu's inputrc also defines \x1b[5C, \x1b\x1bC (and D) as 'forward/backward-word' mappings
    // I believe '\x1b\x1bC' is listed because the C1 ESC (x9B) gets encoded as
    //  \xC2\x9B, but then translated to \x1b\x1b if the C1 codepoint isn't supported by the current encoding
};

// Sequences to send when a modifier is pressed with any of these keys
// These sequences are not later updated to encode the modifier state in the
//      sequence itself, they are just weird exceptional cases to the general
//      rules above.
static constexpr std::array<TermKeyMap, 14> s_simpleModifiedKeyMapping{
    TermKeyMap{ VK_BACK, CTRL_PRESSED, L"\x8" },
    TermKeyMap{ VK_BACK, ALT_PRESSED, L"\x1b\x7f" },
    TermKeyMap{ VK_BACK, CTRL_PRESSED | ALT_PRESSED, L"\x1b\x8" },
    TermKeyMap{ VK_TAB, CTRL_PRESSED, L"\t" },
    TermKeyMap{ VK_TAB, SHIFT_PRESSED, L"\x1b[Z" },
    TermKeyMap{ VK_DIVIDE, CTRL_PRESSED, L"\x1F" },

    // GH#3507 - We should also be encoding Ctrl+# according to the following table:
    // https://vt100.net/docs/vt220-rm/table3-5.html
    // * 1 and 9 do not send any special characters, but they _should_ send
    //   through the character unmodified.
    // * 0 doesn't seem to send even an unmodified '0' through.
    // * Ctrl+2 is already special-cased below in `HandleKey`, so it's not
    //   included here.
    TermKeyMap{ static_cast<WORD>('1'), CTRL_PRESSED, L"1" },
    // TermKeyMap{ static_cast<WORD>('2'), CTRL_PRESSED, L"\x00" },
    TermKeyMap{ static_cast<WORD>('3'), CTRL_PRESSED, L"\x1B" },
    TermKeyMap{ static_cast<WORD>('4'), CTRL_PRESSED, L"\x1C" },
    TermKeyMap{ static_cast<WORD>('5'), CTRL_PRESSED, L"\x1D" },
    TermKeyMap{ static_cast<WORD>('6'), CTRL_PRESSED, L"\x1E" },
    TermKeyMap{ static_cast<WORD>('7'), CTRL_PRESSED, L"\x1F" },
    TermKeyMap{ static_cast<WORD>('8'), CTRL_PRESSED, L"\x7F" },
    TermKeyMap{ static_cast<WORD>('9'), CTRL_PRESSED, L"9" },

    // These two are not implemented here, because they are system keys.
    // TermKeyMap{ VK_TAB, ALT_PRESSED, L""}, This is the Windows system shortcut for switching windows.
    // TermKeyMap{ VK_ESCAPE, ALT_PRESSED, L""}, This is another Windows system shortcut for switching windows.
};

const wchar_t* const CTRL_SLASH_SEQUENCE = L"\x1f";
const wchar_t* const CTRL_QUESTIONMARK_SEQUENCE = L"\x7F";
const wchar_t* const CTRL_ALT_SLASH_SEQUENCE = L"\x1b\x1f";
const wchar_t* const CTRL_ALT_QUESTIONMARK_SEQUENCE = L"\x1b\x7F";

void TerminalInput::SetInputMode(const Mode mode, const bool enabled) noexcept
{
    // If we're changing a tracking mode, we always clear other tracking modes first.
    // We also clear out the last saved mouse position & button.
    if (mode == Mode::DefaultMouseTracking || mode == Mode::ButtonEventMouseTracking || mode == Mode::AnyEventMouseTracking)
    {
        _inputMode.reset(Mode::DefaultMouseTracking, Mode::ButtonEventMouseTracking, Mode::AnyEventMouseTracking);
        _mouseInputState.lastPos = { -1, -1 };
        _mouseInputState.lastButton = 0;
    }

    // But if we're changing the encoding, we only clear out the other encoding modes
    // when enabling a new encoding - not when disabling.
    if ((mode == Mode::Utf8MouseEncoding || mode == Mode::SgrMouseEncoding) && enabled)
    {
        _inputMode.reset(Mode::Utf8MouseEncoding, Mode::SgrMouseEncoding);
    }

    _inputMode.set(mode, enabled);
}

bool TerminalInput::GetInputMode(const Mode mode) const noexcept
{
    return _inputMode.test(mode);
}

void TerminalInput::ForceDisableWin32InputMode(const bool win32InputMode) noexcept
{
    _forceDisableWin32InputMode = win32InputMode;
}

static const gsl::span<const TermKeyMap> _getKeyMapping(const KeyEvent& keyEvent,
                                                        const bool ansiMode,
                                                        const bool cursorApplicationMode,
                                                        const bool keypadApplicationMode) noexcept
{
    if (ansiMode)
    {
        if (keyEvent.IsCursorKey())
        {
            if (cursorApplicationMode)
            {
                return { s_cursorKeysApplicationMapping.data(), s_cursorKeysApplicationMapping.size() };
            }
            else
            {
                return { s_cursorKeysNormalMapping.data(), s_cursorKeysNormalMapping.size() };
            }
        }
        else
        {
            if (keypadApplicationMode)
            {
                return { s_keypadApplicationMapping.data(), s_keypadApplicationMapping.size() };
            }
            else
            {
                return { s_keypadNumericMapping.data(), s_keypadNumericMapping.size() };
            }
        }
    }
    else
    {
        if (keyEvent.IsCursorKey())
        {
            return { s_cursorKeysVt52Mapping.data(), s_cursorKeysVt52Mapping.size() };
        }
        else
        {
            return { s_keypadVt52Mapping.data(), s_keypadVt52Mapping.size() };
        }
    }
}

// Routine Description:
// - Searches the keyMapping for a entry corresponding to this key event, and returns it.
// Arguments:
// - keyEvent - Key event to translate
// - keyMapping - Array of key mappings to search
// Return Value:
// - Has value if there was a match to a key translation.
static std::optional<const TermKeyMap> _searchKeyMapping(const KeyEvent& keyEvent,
                                                         gsl::span<const TermKeyMap> keyMapping) noexcept
{
    for (auto& map : keyMapping)
    {
        if (map.vkey == keyEvent.GetVirtualKeyCode())
        {
            // If the mapping has no modifiers set, then it doesn't really care
            //      what the modifiers are on the key. The caller will likely do
            //      something with them.
            // However, if there are modifiers set, then we only want to match
            //      if the key's modifiers are the same as the modifiers in the
            //      mapping.
            auto modifiersMatch = WI_AreAllFlagsClear(map.modifiers, MOD_PRESSED);
            if (!modifiersMatch)
            {
                // The modifier mapping expects certain modifier keys to be
                //      pressed. Check those as well.
                modifiersMatch =
                    (WI_IsFlagSet(map.modifiers, SHIFT_PRESSED) == keyEvent.IsShiftPressed()) &&
                    (WI_IsAnyFlagSet(map.modifiers, ALT_PRESSED) == keyEvent.IsAltPressed()) &&
                    (WI_IsAnyFlagSet(map.modifiers, CTRL_PRESSED) == keyEvent.IsCtrlPressed());
            }

            if (modifiersMatch)
            {
                return map;
            }
        }
    }
    return std::nullopt;
}

typedef std::function<void(const std::wstring_view)> InputSender;

// Routine Description:
// - Searches the s_modifierKeyMapping for a entry corresponding to this key event.
//      Changes the second to last byte to correspond to the currently pressed modifier keys
//      before sending to the input.
// Arguments:
// - keyEvent - Key event to translate
// - sender - Function to use to dispatch translated event
// Return Value:
// - True if there was a match to a key translation, and we successfully modified and sent it to the input
static bool _searchWithModifier(const KeyEvent& keyEvent, InputSender sender)
{
    auto success = false;

    const auto match = _searchKeyMapping(keyEvent,
                                         { s_modifierKeyMapping.data(), s_modifierKeyMapping.size() });
    if (match)
    {
        const auto& v = match.value();
        if (!v.sequence.empty())
        {
            std::wstring modified{ v.sequence }; // Make a copy so we can modify it.
            const auto shift = keyEvent.IsShiftPressed();
            const auto alt = keyEvent.IsAltPressed();
            const auto ctrl = keyEvent.IsCtrlPressed();
            modified.at(modified.size() - 2) = L'1' + (shift ? 1 : 0) + (alt ? 2 : 0) + (ctrl ? 4 : 0);
            sender(modified);
            success = true;
        }
    }
    else
    {
        // We didn't find the key in the map of modified keys that need editing,
        //      maybe it's in the other map of modified keys with sequences that
        //      don't need editing before sending.
        const auto match2 = _searchKeyMapping(keyEvent,
                                              { s_simpleModifiedKeyMapping.data(), s_simpleModifiedKeyMapping.size() });
        if (match2)
        {
            // This mapping doesn't need to be changed at all.
            sender(match2.value().sequence);
            success = true;
        }
        else
        {
            // One last check:
            // * C-/ is supposed to be ^_ (the C0 character US)
            // * C-? is supposed to be DEL
            // * C-M-/ is supposed to be ^[^_
            // * C-M-? is supposed to be ^[^?
            //
            // But this whole scenario is tricky. '/' is not the same VKEY on
            // all keyboards. On USASCII keyboards, '/' and '?' share the _same_
            // key. So we have to figure out the vkey at runtime, and we have to
            // determine if the key that was pressed was '?' with some
            // modifiers, or '/' with some modifiers.
            //
            // These translations are not in s_simpleModifiedKeyMapping, because
            // the aforementioned fact that they aren't the same VKEY on all
            // keyboards.
            //
            // See GH#3079 for details.
            // Also see https://github.com/microsoft/terminal/pull/4947#issuecomment-600382856

            // VkKeyScan will give us both the Vkey of the key needed for this
            // character, and the modifiers the user might need to press to get
            // this character.
            const auto slashKeyScan = VkKeyScan(L'/'); // On USASCII: 0x00bf
            const auto questionMarkKeyScan = VkKeyScan(L'?'); //On USASCII: 0x01bf

            const auto slashVkey = LOBYTE(slashKeyScan);
            const auto questionMarkVkey = LOBYTE(questionMarkKeyScan);

            const auto ctrl = keyEvent.IsCtrlPressed();
            const auto alt = keyEvent.IsAltPressed();
            const auto shift = keyEvent.IsShiftPressed();

            // From the KeyEvent we're translating, synthesize the equivalent VkKeyScan result
            const auto vkey = keyEvent.GetVirtualKeyCode();
            const short keyScanFromEvent = vkey |
                                           (shift ? 0x100 : 0) |
                                           (ctrl ? 0x200 : 0) |
                                           (alt ? 0x400 : 0);

            // Make sure the VKEY is an _exact_ match, and that the modifier
            // bits also match. This handles the hypothetical case we get a
            // keyscan back that's ctrl+alt+some_random_VK, and some_random_VK
            // has bits that are a superset of the bits set for question mark.
            const auto wasQuestionMark = vkey == questionMarkVkey && WI_AreAllFlagsSet(keyScanFromEvent, questionMarkKeyScan);
            const auto wasSlash = vkey == slashVkey && WI_AreAllFlagsSet(keyScanFromEvent, slashKeyScan);

            // If the key pressed was exactly the ? key, then try to send the
            // appropriate sequence for a modified '?'. Otherwise, check if this
            // was a modified '/' keypress. These mappings don't need to be
            // changed at all.
            if ((ctrl && alt) && wasQuestionMark)
            {
                sender(CTRL_ALT_QUESTIONMARK_SEQUENCE);
                success = true;
            }
            else if (ctrl && wasQuestionMark)
            {
                sender(CTRL_QUESTIONMARK_SEQUENCE);
                success = true;
            }
            else if ((ctrl && alt) && wasSlash)
            {
                sender(CTRL_ALT_SLASH_SEQUENCE);
                success = true;
            }
            else if (ctrl && wasSlash)
            {
                sender(CTRL_SLASH_SEQUENCE);
                success = true;
            }
        }
    }

    return success;
}

// Routine Description:
// - Searches the input array of mappings, and sends it to the input if a match was found.
// Arguments:
// - keyEvent - Key event to translate
// - keyMapping - Array of key mappings to search
// - sender - Function to use to dispatch translated event
// Return Value:
// - True if there was a match to a key translation, and we successfully sent it to the input
static bool _translateDefaultMapping(const KeyEvent& keyEvent,
                                     const gsl::span<const TermKeyMap> keyMapping,
                                     InputSender sender)
{
    const auto match = _searchKeyMapping(keyEvent, keyMapping);
    if (match)
    {
        sender(match->sequence);
    }
    return match.has_value();
}

// Routine Description:
// - Sends the given input event to the shell.
// - The caller should attempt to fill the char data in pInEvent if possible.
//   The char data should already be translated in accordance to Ctrl/Alt/Shift
//   modifiers, like the characters given by the WM_CHAR event.
// - The caller doesn't need to fill in any char data for:
//   - Tab key
//   - Alt+key combinations
// - This method will alias Ctrl+Space as a synonym for Ctrl+@ - the null byte.
// Arguments:
// - keyEvent - Key event to translate
// Return Value:
// - True if the event was handled.
bool TerminalInput::HandleKey(const IInputEvent* const pInEvent)
{
    if (!pInEvent)
    {
        return false;
    }

    // GH#11682: If this was a focus event, we can handle this. Steal the
    // focused state, and return true if we're actually in focus event mode.
    if (pInEvent->EventType() == InputEventType::FocusEvent)
    {
        const auto& focusEvent = *static_cast<const FocusEvent* const>(pInEvent);
        return HandleFocus(focusEvent.GetFocus());
    }

    // On key presses, prepare to translate to VT compatible sequences
    if (pInEvent->EventType() != InputEventType::KeyEvent)
    {
        return false;
    }

    auto keyEvent = *static_cast<const KeyEvent* const>(pInEvent);

    // GH#4999 - If we're in win32-input mode, skip straight to doing that.
    // Since this mode handles all types of key events, do nothing else.
    // Only do this if win32-input-mode support isn't manually disabled.
    if (_inputMode.test(Mode::Win32) && !_forceDisableWin32InputMode)
    {
        const auto seq = _GenerateWin32KeySequence(keyEvent);
        _SendInputSequence(seq);
        return true;
    }

    // Only need to handle key down. See raw key handler (see RawReadWaitRoutine in stream.cpp)
    if (!keyEvent.IsKeyDown())
    {
        return false;
    }

    // Many keyboard layouts have an AltGr key, which makes widely used characters accessible.
    // For instance on a German keyboard layout "[" is written by pressing AltGr+8.
    // Furthermore Ctrl+Alt is traditionally treated as an alternative way to AltGr by Windows.
    // When AltGr is pressed, the caller needs to make sure to send us a pretranslated character in GetCharData().
    // --> Strip out the AltGr flags, in order for us to not step into the Alt/Ctrl conditions below.
    if (keyEvent.IsAltGrPressed())
    {
        keyEvent.DeactivateModifierKey(ModifierKeyState::LeftCtrl);
        keyEvent.DeactivateModifierKey(ModifierKeyState::RightAlt);
    }

    // The Alt modifier initiates a so called "escape sequence".
    // See: https://en.wikipedia.org/wiki/ANSI_escape_code#Escape_sequences
    // See: ECMA-48, section 5.3, http://www.ecma-international.org/publications/standards/Ecma-048.htm
    //
    // This section in particular handles Alt+Ctrl combinations though.
    // The Ctrl modifier causes all of the char code's bits except
    // for the 5 least significant ones to be zeroed out.
    if (keyEvent.IsAltPressed() && keyEvent.IsCtrlPressed())
    {
        const auto ch = keyEvent.GetCharData();
        const auto vkey = keyEvent.GetVirtualKeyCode();

        // For Alt+Ctrl+Key messages GetCharData() usually returns 0.
        // Luckily the numerical values of the ASCII characters and virtual key codes
        // of <Space> and A-Z, as used below, are numerically identical.
        // -> Get the char from the virtual key if it's 0.
        const auto ctrlAltChar = keyEvent.GetCharData() != 0 ? keyEvent.GetCharData() : keyEvent.GetVirtualKeyCode();

        // Alt+Ctrl acts as a substitute for AltGr on Windows.
        // For instance using a German keyboard both AltGr+< and Alt+Ctrl+< produce a | (pipe) character.
        // The below condition primitively ensures that we allow all common Alt+Ctrl combinations
        // while preserving most of the functionality of Alt+Ctrl as a substitute for AltGr.
        if (ctrlAltChar == UNICODE_SPACE || (ctrlAltChar > 0x40 && ctrlAltChar <= 0x5A))
        {
            // Pressing the control key causes all bits but the 5 least
            // significant ones to be zeroed out (when using ASCII).
            _SendEscapedInputSequence(ctrlAltChar & 0b11111);
            return true;
        }

        // Currently, when we're called with Alt+Ctrl+@, ch will be 0, since Ctrl+@ equals a null byte.
        // VkKeyScanW(0) in turn returns the vkey for the null character (ASCII @).
        // -> Use the vkey to determine if Ctrl+@ is being pressed and produce ^[^@.
        if (ch == UNICODE_NULL && vkey == LOBYTE(VkKeyScanW(0)))
        {
            _SendEscapedInputSequence(L'\0');
            return true;
        }
    }

    const auto senderFunc = [this](const std::wstring_view seq) noexcept {
        _SendInputSequence(seq);
    };

    // If a modifier key was pressed, then we need to try and send the modified sequence.
    if (keyEvent.IsModifierPressed() && _searchWithModifier(keyEvent, senderFunc))
    {
        return true;
    }

    // This section is similar to the Alt modifier section above,
    // but handles cases without Ctrl modifiers.
    if (keyEvent.IsAltPressed() && !keyEvent.IsCtrlPressed() && keyEvent.GetCharData() != 0)
    {
        _SendEscapedInputSequence(keyEvent.GetCharData());
        return true;
    }

    // Pressing the control key causes all bits but the 5 least
    // significant ones to be zeroed out (when using ASCII).
    // This results in Ctrl+Space and Ctrl+@ being equal to a null byte.
    // Normally the C0 control code set only defines Ctrl+@,
    // but Ctrl+Space is also widely accepted by most terminals.
    // -> Send a "null input sequence" in that case.
    // We don't need to handle other kinds of Ctrl combinations,
    // as we rely on the caller to pretranslate those to characters for us.
    if (!keyEvent.IsAltPressed() && keyEvent.IsCtrlPressed())
    {
        const auto ch = keyEvent.GetCharData();
        const auto vkey = keyEvent.GetVirtualKeyCode();

        // Currently, when we're called with Ctrl+@, ch will be 0, since Ctrl+@ equals a null byte.
        // VkKeyScanW(0) in turn returns the vkey for the null character (ASCII @).
        // -> Use the vkey to alternatively determine if Ctrl+@ is being pressed.
        if (ch == UNICODE_SPACE || (ch == UNICODE_NULL && vkey == LOBYTE(VkKeyScanW(0))))
        {
            _SendNullInputSequence(keyEvent.GetActiveModifierKeys());
            return true;
        }

        // Not all keyboard layouts contain mappings for Ctrl-key combinations.
        // For instance the US one contains a mapping of Ctrl+\ to ^\,
        // but the UK extended layout doesn't, in which case ch is null.
        if (ch == UNICODE_NULL)
        {
            // -> Try to infer the character from the vkey.
            auto mappedChar = LOWORD(MapVirtualKeyW(keyEvent.GetVirtualKeyCode(), MAPVK_VK_TO_CHAR));
            if (mappedChar)
            {
                // Pressing the control key causes all bits but the 5 least
                // significant ones to be zeroed out (when using ASCII).
                mappedChar &= 0b11111;
                _SendChar(mappedChar);
                return true;
            }
        }
    }

    // Check any other key mappings (like those for the F1-F12 keys).
    // These mappings will kick in no matter which modifiers are pressed and as such
    // must be checked last, or otherwise we'd override more complex key combinations.
    const auto mapping = _getKeyMapping(keyEvent, _inputMode.test(Mode::Ansi), _inputMode.test(Mode::CursorKey), _inputMode.test(Mode::Keypad));
    if (_translateDefaultMapping(keyEvent, mapping, senderFunc))
    {
        return true;
    }

    // If all else fails we can finally try to send the character itself if there is any.
    if (keyEvent.GetCharData() != 0)
    {
        _SendChar(keyEvent.GetCharData());
        return true;
    }

    return false;
}

<<<<<<< HEAD
bool TerminalInput::HandleFocus(const bool focused)
{
    const bool enabled{ _inputMode.test(Mode::FocusEvent) };
=======
bool TerminalInput::HandleFocus(const bool focused) noexcept
{
    const auto enabled{ _inputMode.test(Mode::FocusEvent) };
>>>>>>> 9611433a
    if (enabled)
    {
        _SendInputSequence(focused ? L"\x1b[I" : L"\x1b[O");
    }
    return enabled;
}

// Routine Description:
// - Sends the given character to the shell.
// - Surrogate pairs are being aggregated by this function before being sent.
// Arguments:
// - ch: The UTF-16 character to send.
void TerminalInput::_SendChar(const wchar_t ch)
{
    if (Utf16Parser::IsLeadingSurrogate(ch))
    {
        if (_leadingSurrogate.has_value())
        {
            // we already were storing a leading surrogate but we got another one. Go ahead and send the
            // saved surrogate piece and save the new one
            const auto formatted = wil::str_printf<std::wstring>(L"%I32u", _leadingSurrogate.value());
            _SendInputSequence(formatted);
        }
        // save the leading portion of a surrogate pair so that they can be sent at the same time
        _leadingSurrogate.emplace(ch);
    }
    else if (_leadingSurrogate.has_value())
    {
        std::array<wchar_t, 2> wstr{ { _leadingSurrogate.value(), ch } };
        _leadingSurrogate.reset();
        _SendInputSequence({ wstr.data(), wstr.size() });
    }
    else
    {
        _SendInputSequence({ &ch, 1 });
    }
}

// Routine Description:
// - Sends the given char as a sequence representing Alt+wch, also the same as
//      Meta+wch.
// Arguments:
// - wch - character to send to input paired with Esc
// Return Value:
// - None
void TerminalInput::_SendEscapedInputSequence(const wchar_t wch) const
{
    try
    {
        std::deque<std::unique_ptr<IInputEvent>> inputEvents;
        inputEvents.push_back(std::make_unique<KeyEvent>(true, 1ui16, 0ui16, 0ui16, L'\x1b', 0));
        inputEvents.push_back(std::make_unique<KeyEvent>(true, 1ui16, 0ui16, 0ui16, wch, 0));
        _pfnWriteEvents(inputEvents);
    }
    catch (...)
    {
        LOG_HR(wil::ResultFromCaughtException());
    }
}

void TerminalInput::_SendNullInputSequence(const DWORD controlKeyState) const
{
    try
    {
        std::deque<std::unique_ptr<IInputEvent>> inputEvents;
        inputEvents.push_back(std::make_unique<KeyEvent>(true,
                                                         1ui16,
                                                         LOBYTE(VkKeyScanW(0)),
                                                         0ui16,
                                                         L'\x0',
                                                         controlKeyState));
        _pfnWriteEvents(inputEvents);
    }
    catch (...)
    {
        LOG_HR(wil::ResultFromCaughtException());
    }
}

void TerminalInput::_SendInputSequence(const std::wstring_view sequence) const noexcept
{
    if (!sequence.empty())
    {
        try
        {
            std::deque<std::unique_ptr<IInputEvent>> inputEvents;
            for (const auto& wch : sequence)
            {
                inputEvents.push_back(std::make_unique<KeyEvent>(true, 1ui16, 0ui16, 0ui16, wch, 0));
            }
            _pfnWriteEvents(inputEvents);
        }
        catch (...)
        {
            LOG_HR(wil::ResultFromCaughtException());
        }
    }
}

// Method Description:
// - Synthesize a win32-input-mode sequence for the given keyevent.
// Arguments:
// - key: the KeyEvent to serialize.
// Return Value:
// - the formatted string representation of this key
std::wstring TerminalInput::_GenerateWin32KeySequence(const KeyEvent& key)
{
    // Sequences are formatted as follows:
    //
    // ^[ [ Vk ; Sc ; Uc ; Kd ; Cs ; Rc _
    //
    //      Vk: the value of wVirtualKeyCode - any number. If omitted, defaults to '0'.
    //      Sc: the value of wVirtualScanCode - any number. If omitted, defaults to '0'.
    //      Uc: the decimal value of UnicodeChar - for example, NUL is "0", LF is
    //          "10", the character 'A' is "65". If omitted, defaults to '0'.
    //      Kd: the value of bKeyDown - either a '0' or '1'. If omitted, defaults to '0'.
    //      Cs: the value of dwControlKeyState - any number. If omitted, defaults to '0'.
    //      Rc: the value of wRepeatCount - any number. If omitted, defaults to '1'.
    return fmt::format(FMT_COMPILE(L"\x1b[{};{};{};{};{};{}_"),
                       key.GetVirtualKeyCode(),
                       key.GetVirtualScanCode(),
                       static_cast<int>(key.GetCharData()),
                       key.IsKeyDown() ? 1 : 0,
                       key.GetActiveModifierKeys(),
                       key.GetRepeatCount());
}
<|MERGE_RESOLUTION|>--- conflicted
+++ resolved
@@ -1,819 +1,813 @@
-// Copyright (c) Microsoft Corporation.
-// Licensed under the MIT license.
-
-#include "precomp.h"
-#include <windows.h>
-#include "terminalInput.hpp"
-
-#include "strsafe.h"
-
-#define WIL_SUPPORT_BITOPERATION_PASCAL_NAMES
-#include <wil/Common.h>
-
-#include "../../inc/unicode.hpp"
-#include "../../types/inc/Utf16Parser.hpp"
-
-using namespace Microsoft::Console::VirtualTerminal;
-
-TerminalInput::TerminalInput(_In_ std::function<void(std::deque<std::unique_ptr<IInputEvent>>&)> pfn) :
-    _leadingSurrogate{}
-{
-    _pfnWriteEvents = pfn;
-}
-
-struct TermKeyMap
-{
-    const WORD vkey;
-    const std::wstring_view sequence;
-    const DWORD modifiers;
-
-    constexpr TermKeyMap(WORD vkey, std::wstring_view sequence) noexcept :
-        TermKeyMap(vkey, 0, sequence)
-    {
-    }
-
-    constexpr TermKeyMap(const WORD vkey, const DWORD modifiers, std::wstring_view sequence) noexcept :
-        vkey(vkey),
-        sequence(sequence),
-        modifiers(modifiers)
-    {
-    }
-};
-
-// See http://invisible-island.net/xterm/ctlseqs/ctlseqs.html#h2-PC-Style-Function-Keys
-//    For the source for these tables.
-// Also refer to the values in terminfo for kcub1, kcud1, kcuf1, kcuu1, kend, khome.
-//   the 'xterm' setting lists the application mode versions of these sequences.
-static constexpr std::array<TermKeyMap, 6> s_cursorKeysNormalMapping = {
-    TermKeyMap{ VK_UP, L"\x1b[A" },
-    TermKeyMap{ VK_DOWN, L"\x1b[B" },
-    TermKeyMap{ VK_RIGHT, L"\x1b[C" },
-    TermKeyMap{ VK_LEFT, L"\x1b[D" },
-    TermKeyMap{ VK_HOME, L"\x1b[H" },
-    TermKeyMap{ VK_END, L"\x1b[F" },
-};
-
-static constexpr std::array<TermKeyMap, 6> s_cursorKeysApplicationMapping{
-    TermKeyMap{ VK_UP, L"\x1bOA" },
-    TermKeyMap{ VK_DOWN, L"\x1bOB" },
-    TermKeyMap{ VK_RIGHT, L"\x1bOC" },
-    TermKeyMap{ VK_LEFT, L"\x1bOD" },
-    TermKeyMap{ VK_HOME, L"\x1bOH" },
-    TermKeyMap{ VK_END, L"\x1bOF" },
-};
-
-static constexpr std::array<TermKeyMap, 6> s_cursorKeysVt52Mapping{
-    TermKeyMap{ VK_UP, L"\033A" },
-    TermKeyMap{ VK_DOWN, L"\033B" },
-    TermKeyMap{ VK_RIGHT, L"\033C" },
-    TermKeyMap{ VK_LEFT, L"\033D" },
-    TermKeyMap{ VK_HOME, L"\033H" },
-    TermKeyMap{ VK_END, L"\033F" },
-};
-
-static constexpr std::array<TermKeyMap, 20> s_keypadNumericMapping{
-    TermKeyMap{ VK_TAB, L"\x09" },
-    TermKeyMap{ VK_BACK, L"\x7f" },
-    TermKeyMap{ VK_PAUSE, L"\x1a" },
-    TermKeyMap{ VK_ESCAPE, L"\x1b" },
-    TermKeyMap{ VK_INSERT, L"\x1b[2~" },
-    TermKeyMap{ VK_DELETE, L"\x1b[3~" },
-    TermKeyMap{ VK_PRIOR, L"\x1b[5~" },
-    TermKeyMap{ VK_NEXT, L"\x1b[6~" },
-    TermKeyMap{ VK_F1, L"\x1bOP" }, // also \x1b[11~, PuTTY uses \x1b\x1b[A
-    TermKeyMap{ VK_F2, L"\x1bOQ" }, // also \x1b[12~, PuTTY uses \x1b\x1b[B
-    TermKeyMap{ VK_F3, L"\x1bOR" }, // also \x1b[13~, PuTTY uses \x1b\x1b[C
-    TermKeyMap{ VK_F4, L"\x1bOS" }, // also \x1b[14~, PuTTY uses \x1b\x1b[D
-    TermKeyMap{ VK_F5, L"\x1b[15~" },
-    TermKeyMap{ VK_F6, L"\x1b[17~" },
-    TermKeyMap{ VK_F7, L"\x1b[18~" },
-    TermKeyMap{ VK_F8, L"\x1b[19~" },
-    TermKeyMap{ VK_F9, L"\x1b[20~" },
-    TermKeyMap{ VK_F10, L"\x1b[21~" },
-    TermKeyMap{ VK_F11, L"\x1b[23~" },
-    TermKeyMap{ VK_F12, L"\x1b[24~" },
-};
-
-//Application mode - Some terminals support both a "Numeric" input mode, and an "Application" mode
-//  The standards vary on what each key translates to in the various modes, so I tried to make it as close
-//  to the VT220 standard as possible.
-//  The notable difference is in the arrow keys, which in application mode translate to "^[0A" (etc) as opposed to "^[[A" in numeric
-//Some very unclear documentation at http://invisible-island.net/xterm/ctlseqs/ctlseqs.html also suggests alternate encodings for F1-4
-//  which I have left in the comments on those entries as something to possibly add in the future, if need be.
-//It seems to me as though this was used for early numpad implementations, where presently numlock would enable
-//  "numeric" mode, outputting the numbers on the keys, while "application" mode does things like pgup/down, arrow keys, etc.
-//These keys aren't translated at all in numeric mode, so I figured I'd leave them out of the numeric table.
-static constexpr std::array<TermKeyMap, 20> s_keypadApplicationMapping{
-    TermKeyMap{ VK_TAB, L"\x09" },
-    TermKeyMap{ VK_BACK, L"\x7f" },
-    TermKeyMap{ VK_PAUSE, L"\x1a" },
-    TermKeyMap{ VK_ESCAPE, L"\x1b" },
-    TermKeyMap{ VK_INSERT, L"\x1b[2~" },
-    TermKeyMap{ VK_DELETE, L"\x1b[3~" },
-    TermKeyMap{ VK_PRIOR, L"\x1b[5~" },
-    TermKeyMap{ VK_NEXT, L"\x1b[6~" },
-    TermKeyMap{ VK_F1, L"\x1bOP" }, // also \x1b[11~, PuTTY uses \x1b\x1b[A
-    TermKeyMap{ VK_F2, L"\x1bOQ" }, // also \x1b[12~, PuTTY uses \x1b\x1b[B
-    TermKeyMap{ VK_F3, L"\x1bOR" }, // also \x1b[13~, PuTTY uses \x1b\x1b[C
-    TermKeyMap{ VK_F4, L"\x1bOS" }, // also \x1b[14~, PuTTY uses \x1b\x1b[D
-    TermKeyMap{ VK_F5, L"\x1b[15~" },
-    TermKeyMap{ VK_F6, L"\x1b[17~" },
-    TermKeyMap{ VK_F7, L"\x1b[18~" },
-    TermKeyMap{ VK_F8, L"\x1b[19~" },
-    TermKeyMap{ VK_F9, L"\x1b[20~" },
-    TermKeyMap{ VK_F10, L"\x1b[21~" },
-    TermKeyMap{ VK_F11, L"\x1b[23~" },
-    TermKeyMap{ VK_F12, L"\x1b[24~" },
-    // The numpad has a variety of mappings, none of which seem standard or really configurable by the OS.
-    // See http://invisible-island.net/xterm/ctlseqs/ctlseqs.html#h2-PC-Style-Function-Keys
-    //   to see just how convoluted this all is.
-    // PuTTY uses a set of mappings that don't work in ViM without reamapping them back to the numpad
-    // (see http://vim.wikia.com/wiki/PuTTY_numeric_keypad_mappings#Comments)
-    // I think the best solution is to just not do any for the time being.
-    // Putty also provides configuration for choosing which of the 5 mappings it has through the settings, which is more work than we can manage now.
-    // TermKeyMap{ VK_MULTIPLY, L"\x1bOj" },     // PuTTY: \x1bOR (I believe putty is treating the top row of the numpad as PF1-PF4)
-    // TermKeyMap{ VK_ADD, L"\x1bOk" },          // PuTTY: \x1bOl, \x1bOm (with shift)
-    // TermKeyMap{ VK_SEPARATOR, L"\x1bOl" },    // ? I'm not sure which key this is...
-    // TermKeyMap{ VK_SUBTRACT, L"\x1bOm" },     // \x1bOS
-    // TermKeyMap{ VK_DECIMAL, L"\x1bOn" },      // \x1bOn
-    // TermKeyMap{ VK_DIVIDE, L"\x1bOo" },       // \x1bOQ
-    // TermKeyMap{ VK_NUMPAD0, L"\x1bOp" },
-    // TermKeyMap{ VK_NUMPAD1, L"\x1bOq" },
-    // TermKeyMap{ VK_NUMPAD2, L"\x1bOr" },
-    // TermKeyMap{ VK_NUMPAD3, L"\x1bOs" },
-    // TermKeyMap{ VK_NUMPAD4, L"\x1bOt" },
-    // TermKeyMap{ VK_NUMPAD5, L"\x1bOu" }, // \x1b0E
-    // TermKeyMap{ VK_NUMPAD5, L"\x1bOE" }, // PuTTY \x1b[G
-    // TermKeyMap{ VK_NUMPAD6, L"\x1bOv" },
-    // TermKeyMap{ VK_NUMPAD7, L"\x1bOw" },
-    // TermKeyMap{ VK_NUMPAD8, L"\x1bOx" },
-    // TermKeyMap{ VK_NUMPAD9, L"\x1bOy" },
-    // TermKeyMap{ '=', L"\x1bOX" },      // I've also seen these codes mentioned in some documentation,
-    // TermKeyMap{ VK_SPACE, L"\x1bO " }, //  but I wasn't really sure if they should be included or not...
-    // TermKeyMap{ VK_TAB, L"\x1bOI" },   // So I left them here as a reference just in case.
-};
-
-static constexpr std::array<TermKeyMap, 20> s_keypadVt52Mapping{
-    TermKeyMap{ VK_TAB, L"\x09" },
-    TermKeyMap{ VK_BACK, L"\x7f" },
-    TermKeyMap{ VK_PAUSE, L"\x1a" },
-    TermKeyMap{ VK_ESCAPE, L"\x1b" },
-    TermKeyMap{ VK_INSERT, L"\x1b[2~" },
-    TermKeyMap{ VK_DELETE, L"\x1b[3~" },
-    TermKeyMap{ VK_PRIOR, L"\x1b[5~" },
-    TermKeyMap{ VK_NEXT, L"\x1b[6~" },
-    TermKeyMap{ VK_F1, L"\x1bP" },
-    TermKeyMap{ VK_F2, L"\x1bQ" },
-    TermKeyMap{ VK_F3, L"\x1bR" },
-    TermKeyMap{ VK_F4, L"\x1bS" },
-    TermKeyMap{ VK_F5, L"\x1b[15~" },
-    TermKeyMap{ VK_F6, L"\x1b[17~" },
-    TermKeyMap{ VK_F7, L"\x1b[18~" },
-    TermKeyMap{ VK_F8, L"\x1b[19~" },
-    TermKeyMap{ VK_F9, L"\x1b[20~" },
-    TermKeyMap{ VK_F10, L"\x1b[21~" },
-    TermKeyMap{ VK_F11, L"\x1b[23~" },
-    TermKeyMap{ VK_F12, L"\x1b[24~" },
-};
-
-// Sequences to send when a modifier is pressed with any of these keys
-// Basically, the 'm' will be replaced with a character indicating which
-//      modifier keys are pressed.
-static constexpr std::array<TermKeyMap, 22> s_modifierKeyMapping{
-    TermKeyMap{ VK_UP, L"\x1b[1;mA" },
-    TermKeyMap{ VK_DOWN, L"\x1b[1;mB" },
-    TermKeyMap{ VK_RIGHT, L"\x1b[1;mC" },
-    TermKeyMap{ VK_LEFT, L"\x1b[1;mD" },
-    TermKeyMap{ VK_HOME, L"\x1b[1;mH" },
-    TermKeyMap{ VK_END, L"\x1b[1;mF" },
-    TermKeyMap{ VK_F1, L"\x1b[1;mP" },
-    TermKeyMap{ VK_F2, L"\x1b[1;mQ" },
-    TermKeyMap{ VK_F3, L"\x1b[1;mR" },
-    TermKeyMap{ VK_F4, L"\x1b[1;mS" },
-    TermKeyMap{ VK_INSERT, L"\x1b[2;m~" },
-    TermKeyMap{ VK_DELETE, L"\x1b[3;m~" },
-    TermKeyMap{ VK_PRIOR, L"\x1b[5;m~" },
-    TermKeyMap{ VK_NEXT, L"\x1b[6;m~" },
-    TermKeyMap{ VK_F5, L"\x1b[15;m~" },
-    TermKeyMap{ VK_F6, L"\x1b[17;m~" },
-    TermKeyMap{ VK_F7, L"\x1b[18;m~" },
-    TermKeyMap{ VK_F8, L"\x1b[19;m~" },
-    TermKeyMap{ VK_F9, L"\x1b[20;m~" },
-    TermKeyMap{ VK_F10, L"\x1b[21;m~" },
-    TermKeyMap{ VK_F11, L"\x1b[23;m~" },
-    TermKeyMap{ VK_F12, L"\x1b[24;m~" },
-    // Ubuntu's inputrc also defines \x1b[5C, \x1b\x1bC (and D) as 'forward/backward-word' mappings
-    // I believe '\x1b\x1bC' is listed because the C1 ESC (x9B) gets encoded as
-    //  \xC2\x9B, but then translated to \x1b\x1b if the C1 codepoint isn't supported by the current encoding
-};
-
-// Sequences to send when a modifier is pressed with any of these keys
-// These sequences are not later updated to encode the modifier state in the
-//      sequence itself, they are just weird exceptional cases to the general
-//      rules above.
-static constexpr std::array<TermKeyMap, 14> s_simpleModifiedKeyMapping{
-    TermKeyMap{ VK_BACK, CTRL_PRESSED, L"\x8" },
-    TermKeyMap{ VK_BACK, ALT_PRESSED, L"\x1b\x7f" },
-    TermKeyMap{ VK_BACK, CTRL_PRESSED | ALT_PRESSED, L"\x1b\x8" },
-    TermKeyMap{ VK_TAB, CTRL_PRESSED, L"\t" },
-    TermKeyMap{ VK_TAB, SHIFT_PRESSED, L"\x1b[Z" },
-    TermKeyMap{ VK_DIVIDE, CTRL_PRESSED, L"\x1F" },
-
-    // GH#3507 - We should also be encoding Ctrl+# according to the following table:
-    // https://vt100.net/docs/vt220-rm/table3-5.html
-    // * 1 and 9 do not send any special characters, but they _should_ send
-    //   through the character unmodified.
-    // * 0 doesn't seem to send even an unmodified '0' through.
-    // * Ctrl+2 is already special-cased below in `HandleKey`, so it's not
-    //   included here.
-    TermKeyMap{ static_cast<WORD>('1'), CTRL_PRESSED, L"1" },
-    // TermKeyMap{ static_cast<WORD>('2'), CTRL_PRESSED, L"\x00" },
-    TermKeyMap{ static_cast<WORD>('3'), CTRL_PRESSED, L"\x1B" },
-    TermKeyMap{ static_cast<WORD>('4'), CTRL_PRESSED, L"\x1C" },
-    TermKeyMap{ static_cast<WORD>('5'), CTRL_PRESSED, L"\x1D" },
-    TermKeyMap{ static_cast<WORD>('6'), CTRL_PRESSED, L"\x1E" },
-    TermKeyMap{ static_cast<WORD>('7'), CTRL_PRESSED, L"\x1F" },
-    TermKeyMap{ static_cast<WORD>('8'), CTRL_PRESSED, L"\x7F" },
-    TermKeyMap{ static_cast<WORD>('9'), CTRL_PRESSED, L"9" },
-
-    // These two are not implemented here, because they are system keys.
-    // TermKeyMap{ VK_TAB, ALT_PRESSED, L""}, This is the Windows system shortcut for switching windows.
-    // TermKeyMap{ VK_ESCAPE, ALT_PRESSED, L""}, This is another Windows system shortcut for switching windows.
-};
-
-const wchar_t* const CTRL_SLASH_SEQUENCE = L"\x1f";
-const wchar_t* const CTRL_QUESTIONMARK_SEQUENCE = L"\x7F";
-const wchar_t* const CTRL_ALT_SLASH_SEQUENCE = L"\x1b\x1f";
-const wchar_t* const CTRL_ALT_QUESTIONMARK_SEQUENCE = L"\x1b\x7F";
-
-void TerminalInput::SetInputMode(const Mode mode, const bool enabled) noexcept
-{
-    // If we're changing a tracking mode, we always clear other tracking modes first.
-    // We also clear out the last saved mouse position & button.
-    if (mode == Mode::DefaultMouseTracking || mode == Mode::ButtonEventMouseTracking || mode == Mode::AnyEventMouseTracking)
-    {
-        _inputMode.reset(Mode::DefaultMouseTracking, Mode::ButtonEventMouseTracking, Mode::AnyEventMouseTracking);
-        _mouseInputState.lastPos = { -1, -1 };
-        _mouseInputState.lastButton = 0;
-    }
-
-    // But if we're changing the encoding, we only clear out the other encoding modes
-    // when enabling a new encoding - not when disabling.
-    if ((mode == Mode::Utf8MouseEncoding || mode == Mode::SgrMouseEncoding) && enabled)
-    {
-        _inputMode.reset(Mode::Utf8MouseEncoding, Mode::SgrMouseEncoding);
-    }
-
-    _inputMode.set(mode, enabled);
-}
-
-bool TerminalInput::GetInputMode(const Mode mode) const noexcept
-{
-    return _inputMode.test(mode);
-}
-
-void TerminalInput::ForceDisableWin32InputMode(const bool win32InputMode) noexcept
-{
-    _forceDisableWin32InputMode = win32InputMode;
-}
-
-static const gsl::span<const TermKeyMap> _getKeyMapping(const KeyEvent& keyEvent,
-                                                        const bool ansiMode,
-                                                        const bool cursorApplicationMode,
-                                                        const bool keypadApplicationMode) noexcept
-{
-    if (ansiMode)
-    {
-        if (keyEvent.IsCursorKey())
-        {
-            if (cursorApplicationMode)
-            {
-                return { s_cursorKeysApplicationMapping.data(), s_cursorKeysApplicationMapping.size() };
-            }
-            else
-            {
-                return { s_cursorKeysNormalMapping.data(), s_cursorKeysNormalMapping.size() };
-            }
-        }
-        else
-        {
-            if (keypadApplicationMode)
-            {
-                return { s_keypadApplicationMapping.data(), s_keypadApplicationMapping.size() };
-            }
-            else
-            {
-                return { s_keypadNumericMapping.data(), s_keypadNumericMapping.size() };
-            }
-        }
-    }
-    else
-    {
-        if (keyEvent.IsCursorKey())
-        {
-            return { s_cursorKeysVt52Mapping.data(), s_cursorKeysVt52Mapping.size() };
-        }
-        else
-        {
-            return { s_keypadVt52Mapping.data(), s_keypadVt52Mapping.size() };
-        }
-    }
-}
-
-// Routine Description:
-// - Searches the keyMapping for a entry corresponding to this key event, and returns it.
-// Arguments:
-// - keyEvent - Key event to translate
-// - keyMapping - Array of key mappings to search
-// Return Value:
-// - Has value if there was a match to a key translation.
-static std::optional<const TermKeyMap> _searchKeyMapping(const KeyEvent& keyEvent,
-                                                         gsl::span<const TermKeyMap> keyMapping) noexcept
-{
-    for (auto& map : keyMapping)
-    {
-        if (map.vkey == keyEvent.GetVirtualKeyCode())
-        {
-            // If the mapping has no modifiers set, then it doesn't really care
-            //      what the modifiers are on the key. The caller will likely do
-            //      something with them.
-            // However, if there are modifiers set, then we only want to match
-            //      if the key's modifiers are the same as the modifiers in the
-            //      mapping.
-            auto modifiersMatch = WI_AreAllFlagsClear(map.modifiers, MOD_PRESSED);
-            if (!modifiersMatch)
-            {
-                // The modifier mapping expects certain modifier keys to be
-                //      pressed. Check those as well.
-                modifiersMatch =
-                    (WI_IsFlagSet(map.modifiers, SHIFT_PRESSED) == keyEvent.IsShiftPressed()) &&
-                    (WI_IsAnyFlagSet(map.modifiers, ALT_PRESSED) == keyEvent.IsAltPressed()) &&
-                    (WI_IsAnyFlagSet(map.modifiers, CTRL_PRESSED) == keyEvent.IsCtrlPressed());
-            }
-
-            if (modifiersMatch)
-            {
-                return map;
-            }
-        }
-    }
-    return std::nullopt;
-}
-
-typedef std::function<void(const std::wstring_view)> InputSender;
-
-// Routine Description:
-// - Searches the s_modifierKeyMapping for a entry corresponding to this key event.
-//      Changes the second to last byte to correspond to the currently pressed modifier keys
-//      before sending to the input.
-// Arguments:
-// - keyEvent - Key event to translate
-// - sender - Function to use to dispatch translated event
-// Return Value:
-// - True if there was a match to a key translation, and we successfully modified and sent it to the input
-static bool _searchWithModifier(const KeyEvent& keyEvent, InputSender sender)
-{
-    auto success = false;
-
-    const auto match = _searchKeyMapping(keyEvent,
-                                         { s_modifierKeyMapping.data(), s_modifierKeyMapping.size() });
-    if (match)
-    {
-        const auto& v = match.value();
-        if (!v.sequence.empty())
-        {
-            std::wstring modified{ v.sequence }; // Make a copy so we can modify it.
-            const auto shift = keyEvent.IsShiftPressed();
-            const auto alt = keyEvent.IsAltPressed();
-            const auto ctrl = keyEvent.IsCtrlPressed();
-            modified.at(modified.size() - 2) = L'1' + (shift ? 1 : 0) + (alt ? 2 : 0) + (ctrl ? 4 : 0);
-            sender(modified);
-            success = true;
-        }
-    }
-    else
-    {
-        // We didn't find the key in the map of modified keys that need editing,
-        //      maybe it's in the other map of modified keys with sequences that
-        //      don't need editing before sending.
-        const auto match2 = _searchKeyMapping(keyEvent,
-                                              { s_simpleModifiedKeyMapping.data(), s_simpleModifiedKeyMapping.size() });
-        if (match2)
-        {
-            // This mapping doesn't need to be changed at all.
-            sender(match2.value().sequence);
-            success = true;
-        }
-        else
-        {
-            // One last check:
-            // * C-/ is supposed to be ^_ (the C0 character US)
-            // * C-? is supposed to be DEL
-            // * C-M-/ is supposed to be ^[^_
-            // * C-M-? is supposed to be ^[^?
-            //
-            // But this whole scenario is tricky. '/' is not the same VKEY on
-            // all keyboards. On USASCII keyboards, '/' and '?' share the _same_
-            // key. So we have to figure out the vkey at runtime, and we have to
-            // determine if the key that was pressed was '?' with some
-            // modifiers, or '/' with some modifiers.
-            //
-            // These translations are not in s_simpleModifiedKeyMapping, because
-            // the aforementioned fact that they aren't the same VKEY on all
-            // keyboards.
-            //
-            // See GH#3079 for details.
-            // Also see https://github.com/microsoft/terminal/pull/4947#issuecomment-600382856
-
-            // VkKeyScan will give us both the Vkey of the key needed for this
-            // character, and the modifiers the user might need to press to get
-            // this character.
-            const auto slashKeyScan = VkKeyScan(L'/'); // On USASCII: 0x00bf
-            const auto questionMarkKeyScan = VkKeyScan(L'?'); //On USASCII: 0x01bf
-
-            const auto slashVkey = LOBYTE(slashKeyScan);
-            const auto questionMarkVkey = LOBYTE(questionMarkKeyScan);
-
-            const auto ctrl = keyEvent.IsCtrlPressed();
-            const auto alt = keyEvent.IsAltPressed();
-            const auto shift = keyEvent.IsShiftPressed();
-
-            // From the KeyEvent we're translating, synthesize the equivalent VkKeyScan result
-            const auto vkey = keyEvent.GetVirtualKeyCode();
-            const short keyScanFromEvent = vkey |
-                                           (shift ? 0x100 : 0) |
-                                           (ctrl ? 0x200 : 0) |
-                                           (alt ? 0x400 : 0);
-
-            // Make sure the VKEY is an _exact_ match, and that the modifier
-            // bits also match. This handles the hypothetical case we get a
-            // keyscan back that's ctrl+alt+some_random_VK, and some_random_VK
-            // has bits that are a superset of the bits set for question mark.
-            const auto wasQuestionMark = vkey == questionMarkVkey && WI_AreAllFlagsSet(keyScanFromEvent, questionMarkKeyScan);
-            const auto wasSlash = vkey == slashVkey && WI_AreAllFlagsSet(keyScanFromEvent, slashKeyScan);
-
-            // If the key pressed was exactly the ? key, then try to send the
-            // appropriate sequence for a modified '?'. Otherwise, check if this
-            // was a modified '/' keypress. These mappings don't need to be
-            // changed at all.
-            if ((ctrl && alt) && wasQuestionMark)
-            {
-                sender(CTRL_ALT_QUESTIONMARK_SEQUENCE);
-                success = true;
-            }
-            else if (ctrl && wasQuestionMark)
-            {
-                sender(CTRL_QUESTIONMARK_SEQUENCE);
-                success = true;
-            }
-            else if ((ctrl && alt) && wasSlash)
-            {
-                sender(CTRL_ALT_SLASH_SEQUENCE);
-                success = true;
-            }
-            else if (ctrl && wasSlash)
-            {
-                sender(CTRL_SLASH_SEQUENCE);
-                success = true;
-            }
-        }
-    }
-
-    return success;
-}
-
-// Routine Description:
-// - Searches the input array of mappings, and sends it to the input if a match was found.
-// Arguments:
-// - keyEvent - Key event to translate
-// - keyMapping - Array of key mappings to search
-// - sender - Function to use to dispatch translated event
-// Return Value:
-// - True if there was a match to a key translation, and we successfully sent it to the input
-static bool _translateDefaultMapping(const KeyEvent& keyEvent,
-                                     const gsl::span<const TermKeyMap> keyMapping,
-                                     InputSender sender)
-{
-    const auto match = _searchKeyMapping(keyEvent, keyMapping);
-    if (match)
-    {
-        sender(match->sequence);
-    }
-    return match.has_value();
-}
-
-// Routine Description:
-// - Sends the given input event to the shell.
-// - The caller should attempt to fill the char data in pInEvent if possible.
-//   The char data should already be translated in accordance to Ctrl/Alt/Shift
-//   modifiers, like the characters given by the WM_CHAR event.
-// - The caller doesn't need to fill in any char data for:
-//   - Tab key
-//   - Alt+key combinations
-// - This method will alias Ctrl+Space as a synonym for Ctrl+@ - the null byte.
-// Arguments:
-// - keyEvent - Key event to translate
-// Return Value:
-// - True if the event was handled.
-bool TerminalInput::HandleKey(const IInputEvent* const pInEvent)
-{
-    if (!pInEvent)
-    {
-        return false;
-    }
-
-    // GH#11682: If this was a focus event, we can handle this. Steal the
-    // focused state, and return true if we're actually in focus event mode.
-    if (pInEvent->EventType() == InputEventType::FocusEvent)
-    {
-        const auto& focusEvent = *static_cast<const FocusEvent* const>(pInEvent);
-        return HandleFocus(focusEvent.GetFocus());
-    }
-
-    // On key presses, prepare to translate to VT compatible sequences
-    if (pInEvent->EventType() != InputEventType::KeyEvent)
-    {
-        return false;
-    }
-
-    auto keyEvent = *static_cast<const KeyEvent* const>(pInEvent);
-
-    // GH#4999 - If we're in win32-input mode, skip straight to doing that.
-    // Since this mode handles all types of key events, do nothing else.
-    // Only do this if win32-input-mode support isn't manually disabled.
-    if (_inputMode.test(Mode::Win32) && !_forceDisableWin32InputMode)
-    {
-        const auto seq = _GenerateWin32KeySequence(keyEvent);
-        _SendInputSequence(seq);
-        return true;
-    }
-
-    // Only need to handle key down. See raw key handler (see RawReadWaitRoutine in stream.cpp)
-    if (!keyEvent.IsKeyDown())
-    {
-        return false;
-    }
-
-    // Many keyboard layouts have an AltGr key, which makes widely used characters accessible.
-    // For instance on a German keyboard layout "[" is written by pressing AltGr+8.
-    // Furthermore Ctrl+Alt is traditionally treated as an alternative way to AltGr by Windows.
-    // When AltGr is pressed, the caller needs to make sure to send us a pretranslated character in GetCharData().
-    // --> Strip out the AltGr flags, in order for us to not step into the Alt/Ctrl conditions below.
-    if (keyEvent.IsAltGrPressed())
-    {
-        keyEvent.DeactivateModifierKey(ModifierKeyState::LeftCtrl);
-        keyEvent.DeactivateModifierKey(ModifierKeyState::RightAlt);
-    }
-
-    // The Alt modifier initiates a so called "escape sequence".
-    // See: https://en.wikipedia.org/wiki/ANSI_escape_code#Escape_sequences
-    // See: ECMA-48, section 5.3, http://www.ecma-international.org/publications/standards/Ecma-048.htm
-    //
-    // This section in particular handles Alt+Ctrl combinations though.
-    // The Ctrl modifier causes all of the char code's bits except
-    // for the 5 least significant ones to be zeroed out.
-    if (keyEvent.IsAltPressed() && keyEvent.IsCtrlPressed())
-    {
-        const auto ch = keyEvent.GetCharData();
-        const auto vkey = keyEvent.GetVirtualKeyCode();
-
-        // For Alt+Ctrl+Key messages GetCharData() usually returns 0.
-        // Luckily the numerical values of the ASCII characters and virtual key codes
-        // of <Space> and A-Z, as used below, are numerically identical.
-        // -> Get the char from the virtual key if it's 0.
-        const auto ctrlAltChar = keyEvent.GetCharData() != 0 ? keyEvent.GetCharData() : keyEvent.GetVirtualKeyCode();
-
-        // Alt+Ctrl acts as a substitute for AltGr on Windows.
-        // For instance using a German keyboard both AltGr+< and Alt+Ctrl+< produce a | (pipe) character.
-        // The below condition primitively ensures that we allow all common Alt+Ctrl combinations
-        // while preserving most of the functionality of Alt+Ctrl as a substitute for AltGr.
-        if (ctrlAltChar == UNICODE_SPACE || (ctrlAltChar > 0x40 && ctrlAltChar <= 0x5A))
-        {
-            // Pressing the control key causes all bits but the 5 least
-            // significant ones to be zeroed out (when using ASCII).
-            _SendEscapedInputSequence(ctrlAltChar & 0b11111);
-            return true;
-        }
-
-        // Currently, when we're called with Alt+Ctrl+@, ch will be 0, since Ctrl+@ equals a null byte.
-        // VkKeyScanW(0) in turn returns the vkey for the null character (ASCII @).
-        // -> Use the vkey to determine if Ctrl+@ is being pressed and produce ^[^@.
-        if (ch == UNICODE_NULL && vkey == LOBYTE(VkKeyScanW(0)))
-        {
-            _SendEscapedInputSequence(L'\0');
-            return true;
-        }
-    }
-
-    const auto senderFunc = [this](const std::wstring_view seq) noexcept {
-        _SendInputSequence(seq);
-    };
-
-    // If a modifier key was pressed, then we need to try and send the modified sequence.
-    if (keyEvent.IsModifierPressed() && _searchWithModifier(keyEvent, senderFunc))
-    {
-        return true;
-    }
-
-    // This section is similar to the Alt modifier section above,
-    // but handles cases without Ctrl modifiers.
-    if (keyEvent.IsAltPressed() && !keyEvent.IsCtrlPressed() && keyEvent.GetCharData() != 0)
-    {
-        _SendEscapedInputSequence(keyEvent.GetCharData());
-        return true;
-    }
-
-    // Pressing the control key causes all bits but the 5 least
-    // significant ones to be zeroed out (when using ASCII).
-    // This results in Ctrl+Space and Ctrl+@ being equal to a null byte.
-    // Normally the C0 control code set only defines Ctrl+@,
-    // but Ctrl+Space is also widely accepted by most terminals.
-    // -> Send a "null input sequence" in that case.
-    // We don't need to handle other kinds of Ctrl combinations,
-    // as we rely on the caller to pretranslate those to characters for us.
-    if (!keyEvent.IsAltPressed() && keyEvent.IsCtrlPressed())
-    {
-        const auto ch = keyEvent.GetCharData();
-        const auto vkey = keyEvent.GetVirtualKeyCode();
-
-        // Currently, when we're called with Ctrl+@, ch will be 0, since Ctrl+@ equals a null byte.
-        // VkKeyScanW(0) in turn returns the vkey for the null character (ASCII @).
-        // -> Use the vkey to alternatively determine if Ctrl+@ is being pressed.
-        if (ch == UNICODE_SPACE || (ch == UNICODE_NULL && vkey == LOBYTE(VkKeyScanW(0))))
-        {
-            _SendNullInputSequence(keyEvent.GetActiveModifierKeys());
-            return true;
-        }
-
-        // Not all keyboard layouts contain mappings for Ctrl-key combinations.
-        // For instance the US one contains a mapping of Ctrl+\ to ^\,
-        // but the UK extended layout doesn't, in which case ch is null.
-        if (ch == UNICODE_NULL)
-        {
-            // -> Try to infer the character from the vkey.
-            auto mappedChar = LOWORD(MapVirtualKeyW(keyEvent.GetVirtualKeyCode(), MAPVK_VK_TO_CHAR));
-            if (mappedChar)
-            {
-                // Pressing the control key causes all bits but the 5 least
-                // significant ones to be zeroed out (when using ASCII).
-                mappedChar &= 0b11111;
-                _SendChar(mappedChar);
-                return true;
-            }
-        }
-    }
-
-    // Check any other key mappings (like those for the F1-F12 keys).
-    // These mappings will kick in no matter which modifiers are pressed and as such
-    // must be checked last, or otherwise we'd override more complex key combinations.
-    const auto mapping = _getKeyMapping(keyEvent, _inputMode.test(Mode::Ansi), _inputMode.test(Mode::CursorKey), _inputMode.test(Mode::Keypad));
-    if (_translateDefaultMapping(keyEvent, mapping, senderFunc))
-    {
-        return true;
-    }
-
-    // If all else fails we can finally try to send the character itself if there is any.
-    if (keyEvent.GetCharData() != 0)
-    {
-        _SendChar(keyEvent.GetCharData());
-        return true;
-    }
-
-    return false;
-}
-
-<<<<<<< HEAD
-bool TerminalInput::HandleFocus(const bool focused)
-{
-    const bool enabled{ _inputMode.test(Mode::FocusEvent) };
-=======
-bool TerminalInput::HandleFocus(const bool focused) noexcept
-{
-    const auto enabled{ _inputMode.test(Mode::FocusEvent) };
->>>>>>> 9611433a
-    if (enabled)
-    {
-        _SendInputSequence(focused ? L"\x1b[I" : L"\x1b[O");
-    }
-    return enabled;
-}
-
-// Routine Description:
-// - Sends the given character to the shell.
-// - Surrogate pairs are being aggregated by this function before being sent.
-// Arguments:
-// - ch: The UTF-16 character to send.
-void TerminalInput::_SendChar(const wchar_t ch)
-{
-    if (Utf16Parser::IsLeadingSurrogate(ch))
-    {
-        if (_leadingSurrogate.has_value())
-        {
-            // we already were storing a leading surrogate but we got another one. Go ahead and send the
-            // saved surrogate piece and save the new one
-            const auto formatted = wil::str_printf<std::wstring>(L"%I32u", _leadingSurrogate.value());
-            _SendInputSequence(formatted);
-        }
-        // save the leading portion of a surrogate pair so that they can be sent at the same time
-        _leadingSurrogate.emplace(ch);
-    }
-    else if (_leadingSurrogate.has_value())
-    {
-        std::array<wchar_t, 2> wstr{ { _leadingSurrogate.value(), ch } };
-        _leadingSurrogate.reset();
-        _SendInputSequence({ wstr.data(), wstr.size() });
-    }
-    else
-    {
-        _SendInputSequence({ &ch, 1 });
-    }
-}
-
-// Routine Description:
-// - Sends the given char as a sequence representing Alt+wch, also the same as
-//      Meta+wch.
-// Arguments:
-// - wch - character to send to input paired with Esc
-// Return Value:
-// - None
-void TerminalInput::_SendEscapedInputSequence(const wchar_t wch) const
-{
-    try
-    {
-        std::deque<std::unique_ptr<IInputEvent>> inputEvents;
-        inputEvents.push_back(std::make_unique<KeyEvent>(true, 1ui16, 0ui16, 0ui16, L'\x1b', 0));
-        inputEvents.push_back(std::make_unique<KeyEvent>(true, 1ui16, 0ui16, 0ui16, wch, 0));
-        _pfnWriteEvents(inputEvents);
-    }
-    catch (...)
-    {
-        LOG_HR(wil::ResultFromCaughtException());
-    }
-}
-
-void TerminalInput::_SendNullInputSequence(const DWORD controlKeyState) const
-{
-    try
-    {
-        std::deque<std::unique_ptr<IInputEvent>> inputEvents;
-        inputEvents.push_back(std::make_unique<KeyEvent>(true,
-                                                         1ui16,
-                                                         LOBYTE(VkKeyScanW(0)),
-                                                         0ui16,
-                                                         L'\x0',
-                                                         controlKeyState));
-        _pfnWriteEvents(inputEvents);
-    }
-    catch (...)
-    {
-        LOG_HR(wil::ResultFromCaughtException());
-    }
-}
-
-void TerminalInput::_SendInputSequence(const std::wstring_view sequence) const noexcept
-{
-    if (!sequence.empty())
-    {
-        try
-        {
-            std::deque<std::unique_ptr<IInputEvent>> inputEvents;
-            for (const auto& wch : sequence)
-            {
-                inputEvents.push_back(std::make_unique<KeyEvent>(true, 1ui16, 0ui16, 0ui16, wch, 0));
-            }
-            _pfnWriteEvents(inputEvents);
-        }
-        catch (...)
-        {
-            LOG_HR(wil::ResultFromCaughtException());
-        }
-    }
-}
-
-// Method Description:
-// - Synthesize a win32-input-mode sequence for the given keyevent.
-// Arguments:
-// - key: the KeyEvent to serialize.
-// Return Value:
-// - the formatted string representation of this key
-std::wstring TerminalInput::_GenerateWin32KeySequence(const KeyEvent& key)
-{
-    // Sequences are formatted as follows:
-    //
-    // ^[ [ Vk ; Sc ; Uc ; Kd ; Cs ; Rc _
-    //
-    //      Vk: the value of wVirtualKeyCode - any number. If omitted, defaults to '0'.
-    //      Sc: the value of wVirtualScanCode - any number. If omitted, defaults to '0'.
-    //      Uc: the decimal value of UnicodeChar - for example, NUL is "0", LF is
-    //          "10", the character 'A' is "65". If omitted, defaults to '0'.
-    //      Kd: the value of bKeyDown - either a '0' or '1'. If omitted, defaults to '0'.
-    //      Cs: the value of dwControlKeyState - any number. If omitted, defaults to '0'.
-    //      Rc: the value of wRepeatCount - any number. If omitted, defaults to '1'.
-    return fmt::format(FMT_COMPILE(L"\x1b[{};{};{};{};{};{}_"),
-                       key.GetVirtualKeyCode(),
-                       key.GetVirtualScanCode(),
-                       static_cast<int>(key.GetCharData()),
-                       key.IsKeyDown() ? 1 : 0,
-                       key.GetActiveModifierKeys(),
-                       key.GetRepeatCount());
-}
+// Copyright (c) Microsoft Corporation.
+// Licensed under the MIT license.
+
+#include "precomp.h"
+#include <windows.h>
+#include "terminalInput.hpp"
+
+#include "strsafe.h"
+
+#define WIL_SUPPORT_BITOPERATION_PASCAL_NAMES
+#include <wil/Common.h>
+
+#include "../../inc/unicode.hpp"
+#include "../../types/inc/Utf16Parser.hpp"
+
+using namespace Microsoft::Console::VirtualTerminal;
+
+TerminalInput::TerminalInput(_In_ std::function<void(std::deque<std::unique_ptr<IInputEvent>>&)> pfn) :
+    _leadingSurrogate{}
+{
+    _pfnWriteEvents = pfn;
+}
+
+struct TermKeyMap
+{
+    const WORD vkey;
+    const std::wstring_view sequence;
+    const DWORD modifiers;
+
+    constexpr TermKeyMap(WORD vkey, std::wstring_view sequence) noexcept :
+        TermKeyMap(vkey, 0, sequence)
+    {
+    }
+
+    constexpr TermKeyMap(const WORD vkey, const DWORD modifiers, std::wstring_view sequence) noexcept :
+        vkey(vkey),
+        sequence(sequence),
+        modifiers(modifiers)
+    {
+    }
+};
+
+// See http://invisible-island.net/xterm/ctlseqs/ctlseqs.html#h2-PC-Style-Function-Keys
+//    For the source for these tables.
+// Also refer to the values in terminfo for kcub1, kcud1, kcuf1, kcuu1, kend, khome.
+//   the 'xterm' setting lists the application mode versions of these sequences.
+static constexpr std::array<TermKeyMap, 6> s_cursorKeysNormalMapping = {
+    TermKeyMap{ VK_UP, L"\x1b[A" },
+    TermKeyMap{ VK_DOWN, L"\x1b[B" },
+    TermKeyMap{ VK_RIGHT, L"\x1b[C" },
+    TermKeyMap{ VK_LEFT, L"\x1b[D" },
+    TermKeyMap{ VK_HOME, L"\x1b[H" },
+    TermKeyMap{ VK_END, L"\x1b[F" },
+};
+
+static constexpr std::array<TermKeyMap, 6> s_cursorKeysApplicationMapping{
+    TermKeyMap{ VK_UP, L"\x1bOA" },
+    TermKeyMap{ VK_DOWN, L"\x1bOB" },
+    TermKeyMap{ VK_RIGHT, L"\x1bOC" },
+    TermKeyMap{ VK_LEFT, L"\x1bOD" },
+    TermKeyMap{ VK_HOME, L"\x1bOH" },
+    TermKeyMap{ VK_END, L"\x1bOF" },
+};
+
+static constexpr std::array<TermKeyMap, 6> s_cursorKeysVt52Mapping{
+    TermKeyMap{ VK_UP, L"\033A" },
+    TermKeyMap{ VK_DOWN, L"\033B" },
+    TermKeyMap{ VK_RIGHT, L"\033C" },
+    TermKeyMap{ VK_LEFT, L"\033D" },
+    TermKeyMap{ VK_HOME, L"\033H" },
+    TermKeyMap{ VK_END, L"\033F" },
+};
+
+static constexpr std::array<TermKeyMap, 20> s_keypadNumericMapping{
+    TermKeyMap{ VK_TAB, L"\x09" },
+    TermKeyMap{ VK_BACK, L"\x7f" },
+    TermKeyMap{ VK_PAUSE, L"\x1a" },
+    TermKeyMap{ VK_ESCAPE, L"\x1b" },
+    TermKeyMap{ VK_INSERT, L"\x1b[2~" },
+    TermKeyMap{ VK_DELETE, L"\x1b[3~" },
+    TermKeyMap{ VK_PRIOR, L"\x1b[5~" },
+    TermKeyMap{ VK_NEXT, L"\x1b[6~" },
+    TermKeyMap{ VK_F1, L"\x1bOP" }, // also \x1b[11~, PuTTY uses \x1b\x1b[A
+    TermKeyMap{ VK_F2, L"\x1bOQ" }, // also \x1b[12~, PuTTY uses \x1b\x1b[B
+    TermKeyMap{ VK_F3, L"\x1bOR" }, // also \x1b[13~, PuTTY uses \x1b\x1b[C
+    TermKeyMap{ VK_F4, L"\x1bOS" }, // also \x1b[14~, PuTTY uses \x1b\x1b[D
+    TermKeyMap{ VK_F5, L"\x1b[15~" },
+    TermKeyMap{ VK_F6, L"\x1b[17~" },
+    TermKeyMap{ VK_F7, L"\x1b[18~" },
+    TermKeyMap{ VK_F8, L"\x1b[19~" },
+    TermKeyMap{ VK_F9, L"\x1b[20~" },
+    TermKeyMap{ VK_F10, L"\x1b[21~" },
+    TermKeyMap{ VK_F11, L"\x1b[23~" },
+    TermKeyMap{ VK_F12, L"\x1b[24~" },
+};
+
+//Application mode - Some terminals support both a "Numeric" input mode, and an "Application" mode
+//  The standards vary on what each key translates to in the various modes, so I tried to make it as close
+//  to the VT220 standard as possible.
+//  The notable difference is in the arrow keys, which in application mode translate to "^[0A" (etc) as opposed to "^[[A" in numeric
+//Some very unclear documentation at http://invisible-island.net/xterm/ctlseqs/ctlseqs.html also suggests alternate encodings for F1-4
+//  which I have left in the comments on those entries as something to possibly add in the future, if need be.
+//It seems to me as though this was used for early numpad implementations, where presently numlock would enable
+//  "numeric" mode, outputting the numbers on the keys, while "application" mode does things like pgup/down, arrow keys, etc.
+//These keys aren't translated at all in numeric mode, so I figured I'd leave them out of the numeric table.
+static constexpr std::array<TermKeyMap, 20> s_keypadApplicationMapping{
+    TermKeyMap{ VK_TAB, L"\x09" },
+    TermKeyMap{ VK_BACK, L"\x7f" },
+    TermKeyMap{ VK_PAUSE, L"\x1a" },
+    TermKeyMap{ VK_ESCAPE, L"\x1b" },
+    TermKeyMap{ VK_INSERT, L"\x1b[2~" },
+    TermKeyMap{ VK_DELETE, L"\x1b[3~" },
+    TermKeyMap{ VK_PRIOR, L"\x1b[5~" },
+    TermKeyMap{ VK_NEXT, L"\x1b[6~" },
+    TermKeyMap{ VK_F1, L"\x1bOP" }, // also \x1b[11~, PuTTY uses \x1b\x1b[A
+    TermKeyMap{ VK_F2, L"\x1bOQ" }, // also \x1b[12~, PuTTY uses \x1b\x1b[B
+    TermKeyMap{ VK_F3, L"\x1bOR" }, // also \x1b[13~, PuTTY uses \x1b\x1b[C
+    TermKeyMap{ VK_F4, L"\x1bOS" }, // also \x1b[14~, PuTTY uses \x1b\x1b[D
+    TermKeyMap{ VK_F5, L"\x1b[15~" },
+    TermKeyMap{ VK_F6, L"\x1b[17~" },
+    TermKeyMap{ VK_F7, L"\x1b[18~" },
+    TermKeyMap{ VK_F8, L"\x1b[19~" },
+    TermKeyMap{ VK_F9, L"\x1b[20~" },
+    TermKeyMap{ VK_F10, L"\x1b[21~" },
+    TermKeyMap{ VK_F11, L"\x1b[23~" },
+    TermKeyMap{ VK_F12, L"\x1b[24~" },
+    // The numpad has a variety of mappings, none of which seem standard or really configurable by the OS.
+    // See http://invisible-island.net/xterm/ctlseqs/ctlseqs.html#h2-PC-Style-Function-Keys
+    //   to see just how convoluted this all is.
+    // PuTTY uses a set of mappings that don't work in ViM without reamapping them back to the numpad
+    // (see http://vim.wikia.com/wiki/PuTTY_numeric_keypad_mappings#Comments)
+    // I think the best solution is to just not do any for the time being.
+    // Putty also provides configuration for choosing which of the 5 mappings it has through the settings, which is more work than we can manage now.
+    // TermKeyMap{ VK_MULTIPLY, L"\x1bOj" },     // PuTTY: \x1bOR (I believe putty is treating the top row of the numpad as PF1-PF4)
+    // TermKeyMap{ VK_ADD, L"\x1bOk" },          // PuTTY: \x1bOl, \x1bOm (with shift)
+    // TermKeyMap{ VK_SEPARATOR, L"\x1bOl" },    // ? I'm not sure which key this is...
+    // TermKeyMap{ VK_SUBTRACT, L"\x1bOm" },     // \x1bOS
+    // TermKeyMap{ VK_DECIMAL, L"\x1bOn" },      // \x1bOn
+    // TermKeyMap{ VK_DIVIDE, L"\x1bOo" },       // \x1bOQ
+    // TermKeyMap{ VK_NUMPAD0, L"\x1bOp" },
+    // TermKeyMap{ VK_NUMPAD1, L"\x1bOq" },
+    // TermKeyMap{ VK_NUMPAD2, L"\x1bOr" },
+    // TermKeyMap{ VK_NUMPAD3, L"\x1bOs" },
+    // TermKeyMap{ VK_NUMPAD4, L"\x1bOt" },
+    // TermKeyMap{ VK_NUMPAD5, L"\x1bOu" }, // \x1b0E
+    // TermKeyMap{ VK_NUMPAD5, L"\x1bOE" }, // PuTTY \x1b[G
+    // TermKeyMap{ VK_NUMPAD6, L"\x1bOv" },
+    // TermKeyMap{ VK_NUMPAD7, L"\x1bOw" },
+    // TermKeyMap{ VK_NUMPAD8, L"\x1bOx" },
+    // TermKeyMap{ VK_NUMPAD9, L"\x1bOy" },
+    // TermKeyMap{ '=', L"\x1bOX" },      // I've also seen these codes mentioned in some documentation,
+    // TermKeyMap{ VK_SPACE, L"\x1bO " }, //  but I wasn't really sure if they should be included or not...
+    // TermKeyMap{ VK_TAB, L"\x1bOI" },   // So I left them here as a reference just in case.
+};
+
+static constexpr std::array<TermKeyMap, 20> s_keypadVt52Mapping{
+    TermKeyMap{ VK_TAB, L"\x09" },
+    TermKeyMap{ VK_BACK, L"\x7f" },
+    TermKeyMap{ VK_PAUSE, L"\x1a" },
+    TermKeyMap{ VK_ESCAPE, L"\x1b" },
+    TermKeyMap{ VK_INSERT, L"\x1b[2~" },
+    TermKeyMap{ VK_DELETE, L"\x1b[3~" },
+    TermKeyMap{ VK_PRIOR, L"\x1b[5~" },
+    TermKeyMap{ VK_NEXT, L"\x1b[6~" },
+    TermKeyMap{ VK_F1, L"\x1bP" },
+    TermKeyMap{ VK_F2, L"\x1bQ" },
+    TermKeyMap{ VK_F3, L"\x1bR" },
+    TermKeyMap{ VK_F4, L"\x1bS" },
+    TermKeyMap{ VK_F5, L"\x1b[15~" },
+    TermKeyMap{ VK_F6, L"\x1b[17~" },
+    TermKeyMap{ VK_F7, L"\x1b[18~" },
+    TermKeyMap{ VK_F8, L"\x1b[19~" },
+    TermKeyMap{ VK_F9, L"\x1b[20~" },
+    TermKeyMap{ VK_F10, L"\x1b[21~" },
+    TermKeyMap{ VK_F11, L"\x1b[23~" },
+    TermKeyMap{ VK_F12, L"\x1b[24~" },
+};
+
+// Sequences to send when a modifier is pressed with any of these keys
+// Basically, the 'm' will be replaced with a character indicating which
+//      modifier keys are pressed.
+static constexpr std::array<TermKeyMap, 22> s_modifierKeyMapping{
+    TermKeyMap{ VK_UP, L"\x1b[1;mA" },
+    TermKeyMap{ VK_DOWN, L"\x1b[1;mB" },
+    TermKeyMap{ VK_RIGHT, L"\x1b[1;mC" },
+    TermKeyMap{ VK_LEFT, L"\x1b[1;mD" },
+    TermKeyMap{ VK_HOME, L"\x1b[1;mH" },
+    TermKeyMap{ VK_END, L"\x1b[1;mF" },
+    TermKeyMap{ VK_F1, L"\x1b[1;mP" },
+    TermKeyMap{ VK_F2, L"\x1b[1;mQ" },
+    TermKeyMap{ VK_F3, L"\x1b[1;mR" },
+    TermKeyMap{ VK_F4, L"\x1b[1;mS" },
+    TermKeyMap{ VK_INSERT, L"\x1b[2;m~" },
+    TermKeyMap{ VK_DELETE, L"\x1b[3;m~" },
+    TermKeyMap{ VK_PRIOR, L"\x1b[5;m~" },
+    TermKeyMap{ VK_NEXT, L"\x1b[6;m~" },
+    TermKeyMap{ VK_F5, L"\x1b[15;m~" },
+    TermKeyMap{ VK_F6, L"\x1b[17;m~" },
+    TermKeyMap{ VK_F7, L"\x1b[18;m~" },
+    TermKeyMap{ VK_F8, L"\x1b[19;m~" },
+    TermKeyMap{ VK_F9, L"\x1b[20;m~" },
+    TermKeyMap{ VK_F10, L"\x1b[21;m~" },
+    TermKeyMap{ VK_F11, L"\x1b[23;m~" },
+    TermKeyMap{ VK_F12, L"\x1b[24;m~" },
+    // Ubuntu's inputrc also defines \x1b[5C, \x1b\x1bC (and D) as 'forward/backward-word' mappings
+    // I believe '\x1b\x1bC' is listed because the C1 ESC (x9B) gets encoded as
+    //  \xC2\x9B, but then translated to \x1b\x1b if the C1 codepoint isn't supported by the current encoding
+};
+
+// Sequences to send when a modifier is pressed with any of these keys
+// These sequences are not later updated to encode the modifier state in the
+//      sequence itself, they are just weird exceptional cases to the general
+//      rules above.
+static constexpr std::array<TermKeyMap, 14> s_simpleModifiedKeyMapping{
+    TermKeyMap{ VK_BACK, CTRL_PRESSED, L"\x8" },
+    TermKeyMap{ VK_BACK, ALT_PRESSED, L"\x1b\x7f" },
+    TermKeyMap{ VK_BACK, CTRL_PRESSED | ALT_PRESSED, L"\x1b\x8" },
+    TermKeyMap{ VK_TAB, CTRL_PRESSED, L"\t" },
+    TermKeyMap{ VK_TAB, SHIFT_PRESSED, L"\x1b[Z" },
+    TermKeyMap{ VK_DIVIDE, CTRL_PRESSED, L"\x1F" },
+
+    // GH#3507 - We should also be encoding Ctrl+# according to the following table:
+    // https://vt100.net/docs/vt220-rm/table3-5.html
+    // * 1 and 9 do not send any special characters, but they _should_ send
+    //   through the character unmodified.
+    // * 0 doesn't seem to send even an unmodified '0' through.
+    // * Ctrl+2 is already special-cased below in `HandleKey`, so it's not
+    //   included here.
+    TermKeyMap{ static_cast<WORD>('1'), CTRL_PRESSED, L"1" },
+    // TermKeyMap{ static_cast<WORD>('2'), CTRL_PRESSED, L"\x00" },
+    TermKeyMap{ static_cast<WORD>('3'), CTRL_PRESSED, L"\x1B" },
+    TermKeyMap{ static_cast<WORD>('4'), CTRL_PRESSED, L"\x1C" },
+    TermKeyMap{ static_cast<WORD>('5'), CTRL_PRESSED, L"\x1D" },
+    TermKeyMap{ static_cast<WORD>('6'), CTRL_PRESSED, L"\x1E" },
+    TermKeyMap{ static_cast<WORD>('7'), CTRL_PRESSED, L"\x1F" },
+    TermKeyMap{ static_cast<WORD>('8'), CTRL_PRESSED, L"\x7F" },
+    TermKeyMap{ static_cast<WORD>('9'), CTRL_PRESSED, L"9" },
+
+    // These two are not implemented here, because they are system keys.
+    // TermKeyMap{ VK_TAB, ALT_PRESSED, L""}, This is the Windows system shortcut for switching windows.
+    // TermKeyMap{ VK_ESCAPE, ALT_PRESSED, L""}, This is another Windows system shortcut for switching windows.
+};
+
+const wchar_t* const CTRL_SLASH_SEQUENCE = L"\x1f";
+const wchar_t* const CTRL_QUESTIONMARK_SEQUENCE = L"\x7F";
+const wchar_t* const CTRL_ALT_SLASH_SEQUENCE = L"\x1b\x1f";
+const wchar_t* const CTRL_ALT_QUESTIONMARK_SEQUENCE = L"\x1b\x7F";
+
+void TerminalInput::SetInputMode(const Mode mode, const bool enabled) noexcept
+{
+    // If we're changing a tracking mode, we always clear other tracking modes first.
+    // We also clear out the last saved mouse position & button.
+    if (mode == Mode::DefaultMouseTracking || mode == Mode::ButtonEventMouseTracking || mode == Mode::AnyEventMouseTracking)
+    {
+        _inputMode.reset(Mode::DefaultMouseTracking, Mode::ButtonEventMouseTracking, Mode::AnyEventMouseTracking);
+        _mouseInputState.lastPos = { -1, -1 };
+        _mouseInputState.lastButton = 0;
+    }
+
+    // But if we're changing the encoding, we only clear out the other encoding modes
+    // when enabling a new encoding - not when disabling.
+    if ((mode == Mode::Utf8MouseEncoding || mode == Mode::SgrMouseEncoding) && enabled)
+    {
+        _inputMode.reset(Mode::Utf8MouseEncoding, Mode::SgrMouseEncoding);
+    }
+
+    _inputMode.set(mode, enabled);
+}
+
+bool TerminalInput::GetInputMode(const Mode mode) const noexcept
+{
+    return _inputMode.test(mode);
+}
+
+void TerminalInput::ForceDisableWin32InputMode(const bool win32InputMode) noexcept
+{
+    _forceDisableWin32InputMode = win32InputMode;
+}
+
+static const gsl::span<const TermKeyMap> _getKeyMapping(const KeyEvent& keyEvent,
+                                                        const bool ansiMode,
+                                                        const bool cursorApplicationMode,
+                                                        const bool keypadApplicationMode) noexcept
+{
+    if (ansiMode)
+    {
+        if (keyEvent.IsCursorKey())
+        {
+            if (cursorApplicationMode)
+            {
+                return { s_cursorKeysApplicationMapping.data(), s_cursorKeysApplicationMapping.size() };
+            }
+            else
+            {
+                return { s_cursorKeysNormalMapping.data(), s_cursorKeysNormalMapping.size() };
+            }
+        }
+        else
+        {
+            if (keypadApplicationMode)
+            {
+                return { s_keypadApplicationMapping.data(), s_keypadApplicationMapping.size() };
+            }
+            else
+            {
+                return { s_keypadNumericMapping.data(), s_keypadNumericMapping.size() };
+            }
+        }
+    }
+    else
+    {
+        if (keyEvent.IsCursorKey())
+        {
+            return { s_cursorKeysVt52Mapping.data(), s_cursorKeysVt52Mapping.size() };
+        }
+        else
+        {
+            return { s_keypadVt52Mapping.data(), s_keypadVt52Mapping.size() };
+        }
+    }
+}
+
+// Routine Description:
+// - Searches the keyMapping for a entry corresponding to this key event, and returns it.
+// Arguments:
+// - keyEvent - Key event to translate
+// - keyMapping - Array of key mappings to search
+// Return Value:
+// - Has value if there was a match to a key translation.
+static std::optional<const TermKeyMap> _searchKeyMapping(const KeyEvent& keyEvent,
+                                                         gsl::span<const TermKeyMap> keyMapping) noexcept
+{
+    for (auto& map : keyMapping)
+    {
+        if (map.vkey == keyEvent.GetVirtualKeyCode())
+        {
+            // If the mapping has no modifiers set, then it doesn't really care
+            //      what the modifiers are on the key. The caller will likely do
+            //      something with them.
+            // However, if there are modifiers set, then we only want to match
+            //      if the key's modifiers are the same as the modifiers in the
+            //      mapping.
+            auto modifiersMatch = WI_AreAllFlagsClear(map.modifiers, MOD_PRESSED);
+            if (!modifiersMatch)
+            {
+                // The modifier mapping expects certain modifier keys to be
+                //      pressed. Check those as well.
+                modifiersMatch =
+                    (WI_IsFlagSet(map.modifiers, SHIFT_PRESSED) == keyEvent.IsShiftPressed()) &&
+                    (WI_IsAnyFlagSet(map.modifiers, ALT_PRESSED) == keyEvent.IsAltPressed()) &&
+                    (WI_IsAnyFlagSet(map.modifiers, CTRL_PRESSED) == keyEvent.IsCtrlPressed());
+            }
+
+            if (modifiersMatch)
+            {
+                return map;
+            }
+        }
+    }
+    return std::nullopt;
+}
+
+typedef std::function<void(const std::wstring_view)> InputSender;
+
+// Routine Description:
+// - Searches the s_modifierKeyMapping for a entry corresponding to this key event.
+//      Changes the second to last byte to correspond to the currently pressed modifier keys
+//      before sending to the input.
+// Arguments:
+// - keyEvent - Key event to translate
+// - sender - Function to use to dispatch translated event
+// Return Value:
+// - True if there was a match to a key translation, and we successfully modified and sent it to the input
+static bool _searchWithModifier(const KeyEvent& keyEvent, InputSender sender)
+{
+    auto success = false;
+
+    const auto match = _searchKeyMapping(keyEvent,
+                                         { s_modifierKeyMapping.data(), s_modifierKeyMapping.size() });
+    if (match)
+    {
+        const auto& v = match.value();
+        if (!v.sequence.empty())
+        {
+            std::wstring modified{ v.sequence }; // Make a copy so we can modify it.
+            const auto shift = keyEvent.IsShiftPressed();
+            const auto alt = keyEvent.IsAltPressed();
+            const auto ctrl = keyEvent.IsCtrlPressed();
+            modified.at(modified.size() - 2) = L'1' + (shift ? 1 : 0) + (alt ? 2 : 0) + (ctrl ? 4 : 0);
+            sender(modified);
+            success = true;
+        }
+    }
+    else
+    {
+        // We didn't find the key in the map of modified keys that need editing,
+        //      maybe it's in the other map of modified keys with sequences that
+        //      don't need editing before sending.
+        const auto match2 = _searchKeyMapping(keyEvent,
+                                              { s_simpleModifiedKeyMapping.data(), s_simpleModifiedKeyMapping.size() });
+        if (match2)
+        {
+            // This mapping doesn't need to be changed at all.
+            sender(match2.value().sequence);
+            success = true;
+        }
+        else
+        {
+            // One last check:
+            // * C-/ is supposed to be ^_ (the C0 character US)
+            // * C-? is supposed to be DEL
+            // * C-M-/ is supposed to be ^[^_
+            // * C-M-? is supposed to be ^[^?
+            //
+            // But this whole scenario is tricky. '/' is not the same VKEY on
+            // all keyboards. On USASCII keyboards, '/' and '?' share the _same_
+            // key. So we have to figure out the vkey at runtime, and we have to
+            // determine if the key that was pressed was '?' with some
+            // modifiers, or '/' with some modifiers.
+            //
+            // These translations are not in s_simpleModifiedKeyMapping, because
+            // the aforementioned fact that they aren't the same VKEY on all
+            // keyboards.
+            //
+            // See GH#3079 for details.
+            // Also see https://github.com/microsoft/terminal/pull/4947#issuecomment-600382856
+
+            // VkKeyScan will give us both the Vkey of the key needed for this
+            // character, and the modifiers the user might need to press to get
+            // this character.
+            const auto slashKeyScan = VkKeyScan(L'/'); // On USASCII: 0x00bf
+            const auto questionMarkKeyScan = VkKeyScan(L'?'); //On USASCII: 0x01bf
+
+            const auto slashVkey = LOBYTE(slashKeyScan);
+            const auto questionMarkVkey = LOBYTE(questionMarkKeyScan);
+
+            const auto ctrl = keyEvent.IsCtrlPressed();
+            const auto alt = keyEvent.IsAltPressed();
+            const auto shift = keyEvent.IsShiftPressed();
+
+            // From the KeyEvent we're translating, synthesize the equivalent VkKeyScan result
+            const auto vkey = keyEvent.GetVirtualKeyCode();
+            const short keyScanFromEvent = vkey |
+                                           (shift ? 0x100 : 0) |
+                                           (ctrl ? 0x200 : 0) |
+                                           (alt ? 0x400 : 0);
+
+            // Make sure the VKEY is an _exact_ match, and that the modifier
+            // bits also match. This handles the hypothetical case we get a
+            // keyscan back that's ctrl+alt+some_random_VK, and some_random_VK
+            // has bits that are a superset of the bits set for question mark.
+            const auto wasQuestionMark = vkey == questionMarkVkey && WI_AreAllFlagsSet(keyScanFromEvent, questionMarkKeyScan);
+            const auto wasSlash = vkey == slashVkey && WI_AreAllFlagsSet(keyScanFromEvent, slashKeyScan);
+
+            // If the key pressed was exactly the ? key, then try to send the
+            // appropriate sequence for a modified '?'. Otherwise, check if this
+            // was a modified '/' keypress. These mappings don't need to be
+            // changed at all.
+            if ((ctrl && alt) && wasQuestionMark)
+            {
+                sender(CTRL_ALT_QUESTIONMARK_SEQUENCE);
+                success = true;
+            }
+            else if (ctrl && wasQuestionMark)
+            {
+                sender(CTRL_QUESTIONMARK_SEQUENCE);
+                success = true;
+            }
+            else if ((ctrl && alt) && wasSlash)
+            {
+                sender(CTRL_ALT_SLASH_SEQUENCE);
+                success = true;
+            }
+            else if (ctrl && wasSlash)
+            {
+                sender(CTRL_SLASH_SEQUENCE);
+                success = true;
+            }
+        }
+    }
+
+    return success;
+}
+
+// Routine Description:
+// - Searches the input array of mappings, and sends it to the input if a match was found.
+// Arguments:
+// - keyEvent - Key event to translate
+// - keyMapping - Array of key mappings to search
+// - sender - Function to use to dispatch translated event
+// Return Value:
+// - True if there was a match to a key translation, and we successfully sent it to the input
+static bool _translateDefaultMapping(const KeyEvent& keyEvent,
+                                     const gsl::span<const TermKeyMap> keyMapping,
+                                     InputSender sender)
+{
+    const auto match = _searchKeyMapping(keyEvent, keyMapping);
+    if (match)
+    {
+        sender(match->sequence);
+    }
+    return match.has_value();
+}
+
+// Routine Description:
+// - Sends the given input event to the shell.
+// - The caller should attempt to fill the char data in pInEvent if possible.
+//   The char data should already be translated in accordance to Ctrl/Alt/Shift
+//   modifiers, like the characters given by the WM_CHAR event.
+// - The caller doesn't need to fill in any char data for:
+//   - Tab key
+//   - Alt+key combinations
+// - This method will alias Ctrl+Space as a synonym for Ctrl+@ - the null byte.
+// Arguments:
+// - keyEvent - Key event to translate
+// Return Value:
+// - True if the event was handled.
+bool TerminalInput::HandleKey(const IInputEvent* const pInEvent)
+{
+    if (!pInEvent)
+    {
+        return false;
+    }
+
+    // GH#11682: If this was a focus event, we can handle this. Steal the
+    // focused state, and return true if we're actually in focus event mode.
+    if (pInEvent->EventType() == InputEventType::FocusEvent)
+    {
+        const auto& focusEvent = *static_cast<const FocusEvent* const>(pInEvent);
+        return HandleFocus(focusEvent.GetFocus());
+    }
+
+    // On key presses, prepare to translate to VT compatible sequences
+    if (pInEvent->EventType() != InputEventType::KeyEvent)
+    {
+        return false;
+    }
+
+    auto keyEvent = *static_cast<const KeyEvent* const>(pInEvent);
+
+    // GH#4999 - If we're in win32-input mode, skip straight to doing that.
+    // Since this mode handles all types of key events, do nothing else.
+    // Only do this if win32-input-mode support isn't manually disabled.
+    if (_inputMode.test(Mode::Win32) && !_forceDisableWin32InputMode)
+    {
+        const auto seq = _GenerateWin32KeySequence(keyEvent);
+        _SendInputSequence(seq);
+        return true;
+    }
+
+    // Only need to handle key down. See raw key handler (see RawReadWaitRoutine in stream.cpp)
+    if (!keyEvent.IsKeyDown())
+    {
+        return false;
+    }
+
+    // Many keyboard layouts have an AltGr key, which makes widely used characters accessible.
+    // For instance on a German keyboard layout "[" is written by pressing AltGr+8.
+    // Furthermore Ctrl+Alt is traditionally treated as an alternative way to AltGr by Windows.
+    // When AltGr is pressed, the caller needs to make sure to send us a pretranslated character in GetCharData().
+    // --> Strip out the AltGr flags, in order for us to not step into the Alt/Ctrl conditions below.
+    if (keyEvent.IsAltGrPressed())
+    {
+        keyEvent.DeactivateModifierKey(ModifierKeyState::LeftCtrl);
+        keyEvent.DeactivateModifierKey(ModifierKeyState::RightAlt);
+    }
+
+    // The Alt modifier initiates a so called "escape sequence".
+    // See: https://en.wikipedia.org/wiki/ANSI_escape_code#Escape_sequences
+    // See: ECMA-48, section 5.3, http://www.ecma-international.org/publications/standards/Ecma-048.htm
+    //
+    // This section in particular handles Alt+Ctrl combinations though.
+    // The Ctrl modifier causes all of the char code's bits except
+    // for the 5 least significant ones to be zeroed out.
+    if (keyEvent.IsAltPressed() && keyEvent.IsCtrlPressed())
+    {
+        const auto ch = keyEvent.GetCharData();
+        const auto vkey = keyEvent.GetVirtualKeyCode();
+
+        // For Alt+Ctrl+Key messages GetCharData() usually returns 0.
+        // Luckily the numerical values of the ASCII characters and virtual key codes
+        // of <Space> and A-Z, as used below, are numerically identical.
+        // -> Get the char from the virtual key if it's 0.
+        const auto ctrlAltChar = keyEvent.GetCharData() != 0 ? keyEvent.GetCharData() : keyEvent.GetVirtualKeyCode();
+
+        // Alt+Ctrl acts as a substitute for AltGr on Windows.
+        // For instance using a German keyboard both AltGr+< and Alt+Ctrl+< produce a | (pipe) character.
+        // The below condition primitively ensures that we allow all common Alt+Ctrl combinations
+        // while preserving most of the functionality of Alt+Ctrl as a substitute for AltGr.
+        if (ctrlAltChar == UNICODE_SPACE || (ctrlAltChar > 0x40 && ctrlAltChar <= 0x5A))
+        {
+            // Pressing the control key causes all bits but the 5 least
+            // significant ones to be zeroed out (when using ASCII).
+            _SendEscapedInputSequence(ctrlAltChar & 0b11111);
+            return true;
+        }
+
+        // Currently, when we're called with Alt+Ctrl+@, ch will be 0, since Ctrl+@ equals a null byte.
+        // VkKeyScanW(0) in turn returns the vkey for the null character (ASCII @).
+        // -> Use the vkey to determine if Ctrl+@ is being pressed and produce ^[^@.
+        if (ch == UNICODE_NULL && vkey == LOBYTE(VkKeyScanW(0)))
+        {
+            _SendEscapedInputSequence(L'\0');
+            return true;
+        }
+    }
+
+    const auto senderFunc = [this](const std::wstring_view seq) noexcept {
+        _SendInputSequence(seq);
+    };
+
+    // If a modifier key was pressed, then we need to try and send the modified sequence.
+    if (keyEvent.IsModifierPressed() && _searchWithModifier(keyEvent, senderFunc))
+    {
+        return true;
+    }
+
+    // This section is similar to the Alt modifier section above,
+    // but handles cases without Ctrl modifiers.
+    if (keyEvent.IsAltPressed() && !keyEvent.IsCtrlPressed() && keyEvent.GetCharData() != 0)
+    {
+        _SendEscapedInputSequence(keyEvent.GetCharData());
+        return true;
+    }
+
+    // Pressing the control key causes all bits but the 5 least
+    // significant ones to be zeroed out (when using ASCII).
+    // This results in Ctrl+Space and Ctrl+@ being equal to a null byte.
+    // Normally the C0 control code set only defines Ctrl+@,
+    // but Ctrl+Space is also widely accepted by most terminals.
+    // -> Send a "null input sequence" in that case.
+    // We don't need to handle other kinds of Ctrl combinations,
+    // as we rely on the caller to pretranslate those to characters for us.
+    if (!keyEvent.IsAltPressed() && keyEvent.IsCtrlPressed())
+    {
+        const auto ch = keyEvent.GetCharData();
+        const auto vkey = keyEvent.GetVirtualKeyCode();
+
+        // Currently, when we're called with Ctrl+@, ch will be 0, since Ctrl+@ equals a null byte.
+        // VkKeyScanW(0) in turn returns the vkey for the null character (ASCII @).
+        // -> Use the vkey to alternatively determine if Ctrl+@ is being pressed.
+        if (ch == UNICODE_SPACE || (ch == UNICODE_NULL && vkey == LOBYTE(VkKeyScanW(0))))
+        {
+            _SendNullInputSequence(keyEvent.GetActiveModifierKeys());
+            return true;
+        }
+
+        // Not all keyboard layouts contain mappings for Ctrl-key combinations.
+        // For instance the US one contains a mapping of Ctrl+\ to ^\,
+        // but the UK extended layout doesn't, in which case ch is null.
+        if (ch == UNICODE_NULL)
+        {
+            // -> Try to infer the character from the vkey.
+            auto mappedChar = LOWORD(MapVirtualKeyW(keyEvent.GetVirtualKeyCode(), MAPVK_VK_TO_CHAR));
+            if (mappedChar)
+            {
+                // Pressing the control key causes all bits but the 5 least
+                // significant ones to be zeroed out (when using ASCII).
+                mappedChar &= 0b11111;
+                _SendChar(mappedChar);
+                return true;
+            }
+        }
+    }
+
+    // Check any other key mappings (like those for the F1-F12 keys).
+    // These mappings will kick in no matter which modifiers are pressed and as such
+    // must be checked last, or otherwise we'd override more complex key combinations.
+    const auto mapping = _getKeyMapping(keyEvent, _inputMode.test(Mode::Ansi), _inputMode.test(Mode::CursorKey), _inputMode.test(Mode::Keypad));
+    if (_translateDefaultMapping(keyEvent, mapping, senderFunc))
+    {
+        return true;
+    }
+
+    // If all else fails we can finally try to send the character itself if there is any.
+    if (keyEvent.GetCharData() != 0)
+    {
+        _SendChar(keyEvent.GetCharData());
+        return true;
+    }
+
+    return false;
+}
+
+bool TerminalInput::HandleFocus(const bool focused) noexcept
+{
+    const auto enabled{ _inputMode.test(Mode::FocusEvent) };
+    if (enabled)
+    {
+        _SendInputSequence(focused ? L"\x1b[I" : L"\x1b[O");
+    }
+    return enabled;
+}
+
+// Routine Description:
+// - Sends the given character to the shell.
+// - Surrogate pairs are being aggregated by this function before being sent.
+// Arguments:
+// - ch: The UTF-16 character to send.
+void TerminalInput::_SendChar(const wchar_t ch)
+{
+    if (Utf16Parser::IsLeadingSurrogate(ch))
+    {
+        if (_leadingSurrogate.has_value())
+        {
+            // we already were storing a leading surrogate but we got another one. Go ahead and send the
+            // saved surrogate piece and save the new one
+            const auto formatted = wil::str_printf<std::wstring>(L"%I32u", _leadingSurrogate.value());
+            _SendInputSequence(formatted);
+        }
+        // save the leading portion of a surrogate pair so that they can be sent at the same time
+        _leadingSurrogate.emplace(ch);
+    }
+    else if (_leadingSurrogate.has_value())
+    {
+        std::array<wchar_t, 2> wstr{ { _leadingSurrogate.value(), ch } };
+        _leadingSurrogate.reset();
+        _SendInputSequence({ wstr.data(), wstr.size() });
+    }
+    else
+    {
+        _SendInputSequence({ &ch, 1 });
+    }
+}
+
+// Routine Description:
+// - Sends the given char as a sequence representing Alt+wch, also the same as
+//      Meta+wch.
+// Arguments:
+// - wch - character to send to input paired with Esc
+// Return Value:
+// - None
+void TerminalInput::_SendEscapedInputSequence(const wchar_t wch) const
+{
+    try
+    {
+        std::deque<std::unique_ptr<IInputEvent>> inputEvents;
+        inputEvents.push_back(std::make_unique<KeyEvent>(true, 1ui16, 0ui16, 0ui16, L'\x1b', 0));
+        inputEvents.push_back(std::make_unique<KeyEvent>(true, 1ui16, 0ui16, 0ui16, wch, 0));
+        _pfnWriteEvents(inputEvents);
+    }
+    catch (...)
+    {
+        LOG_HR(wil::ResultFromCaughtException());
+    }
+}
+
+void TerminalInput::_SendNullInputSequence(const DWORD controlKeyState) const
+{
+    try
+    {
+        std::deque<std::unique_ptr<IInputEvent>> inputEvents;
+        inputEvents.push_back(std::make_unique<KeyEvent>(true,
+                                                         1ui16,
+                                                         LOBYTE(VkKeyScanW(0)),
+                                                         0ui16,
+                                                         L'\x0',
+                                                         controlKeyState));
+        _pfnWriteEvents(inputEvents);
+    }
+    catch (...)
+    {
+        LOG_HR(wil::ResultFromCaughtException());
+    }
+}
+
+void TerminalInput::_SendInputSequence(const std::wstring_view sequence) const noexcept
+{
+    if (!sequence.empty())
+    {
+        try
+        {
+            std::deque<std::unique_ptr<IInputEvent>> inputEvents;
+            for (const auto& wch : sequence)
+            {
+                inputEvents.push_back(std::make_unique<KeyEvent>(true, 1ui16, 0ui16, 0ui16, wch, 0));
+            }
+            _pfnWriteEvents(inputEvents);
+        }
+        catch (...)
+        {
+            LOG_HR(wil::ResultFromCaughtException());
+        }
+    }
+}
+
+// Method Description:
+// - Synthesize a win32-input-mode sequence for the given keyevent.
+// Arguments:
+// - key: the KeyEvent to serialize.
+// Return Value:
+// - the formatted string representation of this key
+std::wstring TerminalInput::_GenerateWin32KeySequence(const KeyEvent& key)
+{
+    // Sequences are formatted as follows:
+    //
+    // ^[ [ Vk ; Sc ; Uc ; Kd ; Cs ; Rc _
+    //
+    //      Vk: the value of wVirtualKeyCode - any number. If omitted, defaults to '0'.
+    //      Sc: the value of wVirtualScanCode - any number. If omitted, defaults to '0'.
+    //      Uc: the decimal value of UnicodeChar - for example, NUL is "0", LF is
+    //          "10", the character 'A' is "65". If omitted, defaults to '0'.
+    //      Kd: the value of bKeyDown - either a '0' or '1'. If omitted, defaults to '0'.
+    //      Cs: the value of dwControlKeyState - any number. If omitted, defaults to '0'.
+    //      Rc: the value of wRepeatCount - any number. If omitted, defaults to '1'.
+    return fmt::format(FMT_COMPILE(L"\x1b[{};{};{};{};{};{}_"),
+                       key.GetVirtualKeyCode(),
+                       key.GetVirtualScanCode(),
+                       static_cast<int>(key.GetCharData()),
+                       key.IsKeyDown() ? 1 : 0,
+                       key.GetActiveModifierKeys(),
+                       key.GetRepeatCount());
+}